<<<<<<< HEAD
# Java Driver for Scylla and Apache Cassandra®
=======
# Java Driver for Apache Cassandra®

:warning: The java-driver has recently been donated by Datastax to The Apache Software Foundation and the Apache Cassandra project.  Bear with us as we move assets and coordinates.
>>>>>>> 105d378f

[![Maven Central](https://maven-badges.herokuapp.com/maven-central/com.scylladb/java-driver-core/badge.svg)](https://maven-badges.herokuapp.com/maven-central/com.scylladb/java-driver-core)

*If you're reading this on github.com, please note that this is the readme for the development 
version and that some features described here might not yet have been released. You can find the
documentation for latest version through [Java Driver Docs](https://docs.scylladb.com/using-scylla/drivers/cql-drivers/scylla-java-driver/) or via the release tags, e.g. 
[4.17.0.0](https://github.com/scylladb/java-driver/tree/4.17.0.0).*

A modern, feature-rich and highly tunable Java client library for Scylla and [Apache Cassandra®] \(2.1+),
using exclusively Cassandra's binary protocol and Cassandra Query Language (CQL) v3.

<<<<<<< HEAD
[Java Driver Docs]: https://java-driver.docs.scylladb.com/
[Scylla]: https://scylladb.com/
=======
[DataStax Docs]: http://docs.datastax.com/en/developer/java-driver/
[Apache Cassandra®]: http://cassandra.apache.org/
>>>>>>> 105d378f

## Getting the driver

The driver artifacts are published in Maven central, under the group id [com.scylladb]; there
are multiple modules, all prefixed with `java-driver-`.

```xml
<dependency>
<<<<<<< HEAD
  <groupId>com.scylladb</groupId>
=======
  <groupId>org.apache.cassandra</groupId>
>>>>>>> 105d378f
  <artifactId>java-driver-core</artifactId>
  <version>${driver.version}</version>
</dependency>

<dependency>
<<<<<<< HEAD
  <groupId>com.scylladb</groupId>
=======
  <groupId>org.apache.cassandra</groupId>
>>>>>>> 105d378f
  <artifactId>java-driver-query-builder</artifactId>
  <version>${driver.version}</version>
</dependency>

<dependency>
<<<<<<< HEAD
  <groupId>com.scylladb</groupId>
=======
  <groupId>org.apache.cassandra</groupId>
>>>>>>> 105d378f
  <artifactId>java-driver-mapper-runtime</artifactId>
  <version>${driver.version}</version>
</dependency>
```

Note that the query builder is now published as a separate artifact, you'll need to add the
dependency if you plan to use it.

Refer to each module's manual for more details ([core](manual/core/), [query
builder](manual/query_builder/), [mapper](manual/mapper)).

[com.scylladb]: http://search.maven.org/#search%7Cga%7C1%7Cg%3A%22com.scylladb%22

## Compatibility

The driver is compatible with Scylla and Apache Cassandra® 2.1 and higher.

It requires Java 8 or higher.

<<<<<<< HEAD
=======
Disclaimer: Some DataStax/DataStax Enterprise products might partially work on big-endian systems,
but DataStax does not officially support these systems.

>>>>>>> 105d378f
## Migrating from previous versions

Java Driver 4 is **not binary compatible** with previous versions. However, most of the concepts
remain unchanged, and the new API will look very familiar to 2.x and 3.x users.

See the [upgrade guide](upgrade_guide/) for details.

<<<<<<< HEAD
=======
## Error Handling

See the [Cassandra error handling done right blog](https://www.datastax.com/blog/cassandra-error-handling-done-right) for error handling with the Java Driver for Apache Cassandra&trade;.

>>>>>>> 105d378f
## Useful links

* [Manual](manual/)
* [API docs]
* Bug tracking: [JIRA]
* [Mailing list]
<<<<<<< HEAD
* Training: [Scylla University]
* [Changelog]
* [FAQ]

[API docs]: https://java-driver.docs.scylladb.com/scylla-4.17.0.x/api/overview-summary.html
[Scylla University]: https://university.scylladb.com
=======
* [Changelog]
* [FAQ]

[API docs]: https://docs.datastax.com/en/drivers/java/4.17
[JIRA]: https://datastax-oss.atlassian.net/browse/JAVA
[Mailing list]: https://groups.google.com/a/lists.datastax.com/forum/#!forum/java-driver-user
>>>>>>> 105d378f
[Changelog]: changelog/
[FAQ]: faq/

## Training:

The course [Using Scylla Drivers](https://university.scylladb.com/courses/using-scylla-drivers/) in [Scylla University](https://university.scylladb.com/) explains how to use drivers in different languages to interact 
with a Scylla cluster. The lesson, [Coding with Java Part 1](https://university.scylladb.com/courses/using-scylla-drivers/lessons/coding-with-java-part-1/), goes over a sample application that, 
using the Java driver,  interacts with a three-node Scylla cluster. It connects to a Scylla cluster, 
displays the contents of a  table, inserts and deletes data, and shows the contents of the table after each action. 
The course also includes more advanced lessons that demonstrate working with prepares statements and datatypes. 


## License

&copy; The Apache Software Foundation

Licensed under the Apache License, Version 2.0 (the "License");
you may not use this file except in compliance with the License.
You may obtain a copy of the License at

http://www.apache.org/licenses/LICENSE-2.0

Unless required by applicable law or agreed to in writing, software
distributed under the License is distributed on an "AS IS" BASIS,
WITHOUT WARRANTIES OR CONDITIONS OF ANY KIND, either express or implied.
See the License for the specific language governing permissions and
limitations under the License.

----

Apache Cassandra, Apache, Tomcat, Lucene, Solr, Hadoop, Spark, TinkerPop, and Cassandra are 
trademarks of the [Apache Software Foundation](http://www.apache.org/) or its subsidiaries in
Canada, the United States and/or other countries. 

Binary artifacts of this product bundle Java Native Runtime libraries, which is available under the Eclipse Public License version 2.0.<|MERGE_RESOLUTION|>--- conflicted
+++ resolved
@@ -1,10 +1,4 @@
-<<<<<<< HEAD
 # Java Driver for Scylla and Apache Cassandra®
-=======
-# Java Driver for Apache Cassandra®
-
-:warning: The java-driver has recently been donated by Datastax to The Apache Software Foundation and the Apache Cassandra project.  Bear with us as we move assets and coordinates.
->>>>>>> 105d378f
 
 [![Maven Central](https://maven-badges.herokuapp.com/maven-central/com.scylladb/java-driver-core/badge.svg)](https://maven-badges.herokuapp.com/maven-central/com.scylladb/java-driver-core)
 
@@ -16,13 +10,8 @@
 A modern, feature-rich and highly tunable Java client library for Scylla and [Apache Cassandra®] \(2.1+),
 using exclusively Cassandra's binary protocol and Cassandra Query Language (CQL) v3.
 
-<<<<<<< HEAD
 [Java Driver Docs]: https://java-driver.docs.scylladb.com/
 [Scylla]: https://scylladb.com/
-=======
-[DataStax Docs]: http://docs.datastax.com/en/developer/java-driver/
-[Apache Cassandra®]: http://cassandra.apache.org/
->>>>>>> 105d378f
 
 ## Getting the driver
 
@@ -31,31 +20,19 @@
 
 ```xml
 <dependency>
-<<<<<<< HEAD
   <groupId>com.scylladb</groupId>
-=======
-  <groupId>org.apache.cassandra</groupId>
->>>>>>> 105d378f
   <artifactId>java-driver-core</artifactId>
   <version>${driver.version}</version>
 </dependency>
 
 <dependency>
-<<<<<<< HEAD
   <groupId>com.scylladb</groupId>
-=======
-  <groupId>org.apache.cassandra</groupId>
->>>>>>> 105d378f
   <artifactId>java-driver-query-builder</artifactId>
   <version>${driver.version}</version>
 </dependency>
 
 <dependency>
-<<<<<<< HEAD
   <groupId>com.scylladb</groupId>
-=======
-  <groupId>org.apache.cassandra</groupId>
->>>>>>> 105d378f
   <artifactId>java-driver-mapper-runtime</artifactId>
   <version>${driver.version}</version>
 </dependency>
@@ -75,47 +52,25 @@
 
 It requires Java 8 or higher.
 
-<<<<<<< HEAD
-=======
-Disclaimer: Some DataStax/DataStax Enterprise products might partially work on big-endian systems,
-but DataStax does not officially support these systems.
-
->>>>>>> 105d378f
 ## Migrating from previous versions
 
-Java Driver 4 is **not binary compatible** with previous versions. However, most of the concepts
+Java driver 4 is **not binary compatible** with previous versions. However, most of the concepts
 remain unchanged, and the new API will look very familiar to 2.x and 3.x users.
 
 See the [upgrade guide](upgrade_guide/) for details.
 
-<<<<<<< HEAD
-=======
-## Error Handling
-
-See the [Cassandra error handling done right blog](https://www.datastax.com/blog/cassandra-error-handling-done-right) for error handling with the Java Driver for Apache Cassandra&trade;.
-
->>>>>>> 105d378f
 ## Useful links
 
 * [Manual](manual/)
 * [API docs]
 * Bug tracking: [JIRA]
 * [Mailing list]
-<<<<<<< HEAD
 * Training: [Scylla University]
 * [Changelog]
 * [FAQ]
 
 [API docs]: https://java-driver.docs.scylladb.com/scylla-4.17.0.x/api/overview-summary.html
 [Scylla University]: https://university.scylladb.com
-=======
-* [Changelog]
-* [FAQ]
-
-[API docs]: https://docs.datastax.com/en/drivers/java/4.17
-[JIRA]: https://datastax-oss.atlassian.net/browse/JAVA
-[Mailing list]: https://groups.google.com/a/lists.datastax.com/forum/#!forum/java-driver-user
->>>>>>> 105d378f
 [Changelog]: changelog/
 [FAQ]: faq/
 
