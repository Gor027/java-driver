--- conflicted
+++ resolved
@@ -61,13 +61,8 @@
 
         // We pass only the first host as contact point, so we know the control connection will be on this host
         cluster = register(Cluster.builder()
-<<<<<<< HEAD
-                .addContactPointsWithPorts(getHostAddress(1))
-                .withAddressTranslator(getAddressTranslator())
-=======
                 .addContactPoints(ccm.addressOfNode(1).getAddress())
                 .withPort(ccm.getBinaryPort())
->>>>>>> 2c3c7490
                 .withReconnectionPolicy(reconnectionPolicy)
                 .withLoadBalancingPolicy(loadBalancingPolicy)
                 .build());
@@ -97,11 +92,7 @@
         // First driver instance: create UDT
         cluster = register(Cluster.builder()
                 .addContactPointsWithPorts(firstHost)
-<<<<<<< HEAD
-                .withAddressTranslator(getAddressTranslator())
-=======
                 .withPort(ccm.getBinaryPort())
->>>>>>> 2c3c7490
                 .build());
         Session session = cluster.connect();
         session.execute("create keyspace ks WITH replication = {'class': 'SimpleStrategy', 'replication_factor': 1}");
@@ -130,11 +121,7 @@
         InetSocketAddress firstHost = ccm.addressOfNode(1);
         Cluster cluster = register(Cluster.builder()
                 .addContactPointsWithPorts(firstHost)
-<<<<<<< HEAD
-                .withAddressTranslator(getAddressTranslator())
-=======
                 .withPort(ccm.getBinaryPort())
->>>>>>> 2c3c7490
                 .withQueryOptions(nonDebouncingQueryOptions())
                 .build());
         cluster.init();
@@ -181,13 +168,8 @@
             final HashMultiset<InetAddress> occurrencesByHost = HashMultiset.create(hostCount);
             for (int i = 0; i < iterations; i++) {
                 Cluster cluster = Cluster.builder()
-<<<<<<< HEAD
-                        .addContactPointsWithPorts(contactPoints)
-                        .withAddressTranslator(scassandras.addressTranslator())
-=======
                         .addContactPoints(contactPoints)
                         .withPort(scassandras.getBinaryPort())
->>>>>>> 2c3c7490
                         .withNettyOptions(nonQuietClusterCloseOptions)
                         .build();
 
