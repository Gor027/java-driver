--- conflicted
+++ resolved
@@ -78,12 +78,8 @@
      * @return an Authenticator instance which can be used to perform
      * authentication negotiations on behalf of the client
      */
-<<<<<<< HEAD
+    @Override
     public Authenticator newAuthenticator(InetSocketAddress host, String authenticator) {
-=======
-    @Override
-    public Authenticator newAuthenticator(InetSocketAddress host) {
->>>>>>> c776e9c4
         return new PlainTextAuthenticator(username, password);
     }
 
