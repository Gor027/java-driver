/*
 *      Copyright (C) 2012-2014 DataStax Inc.
 *
 *   Licensed under the Apache License, Version 2.0 (the "License");
 *   you may not use this file except in compliance with the License.
 *   You may obtain a copy of the License at
 *
 *      http://www.apache.org/licenses/LICENSE-2.0
 *
 *   Unless required by applicable law or agreed to in writing, software
 *   distributed under the License is distributed on an "AS IS" BASIS,
 *   WITHOUT WARRANTIES OR CONDITIONS OF ANY KIND, either express or implied.
 *   See the License for the specific language governing permissions and
 *   limitations under the License.
 */
package com.datastax.driver.core;

import java.nio.ByteBuffer;
import java.util.*;
import java.util.concurrent.ConcurrentLinkedQueue;
import java.util.concurrent.ExecutionException;
import java.util.concurrent.LinkedBlockingDeque;

import com.google.common.util.concurrent.Futures;
import com.google.common.util.concurrent.ListenableFuture;
import com.google.common.util.concurrent.SettableFuture;
import com.google.common.util.concurrent.Uninterruptibles;
import org.slf4j.Logger;
import org.slf4j.LoggerFactory;

import com.datastax.driver.core.exceptions.DriverInternalError;

/**
 * Default implementation of a result set, backed by an ArrayDeque of ArrayList.
 */
abstract class ArrayBackedResultSet implements ResultSet {

    private static final Logger logger = LoggerFactory.getLogger(ResultSet.class);

    private static final Queue<List<ByteBuffer>> EMPTY_QUEUE = new ArrayDeque<List<ByteBuffer>>(0);

    protected final ColumnDefinitions metadata;
<<<<<<< HEAD
    protected final int protocolVersion;

    private ArrayBackedResultSet(ColumnDefinitions metadata, int protocolVersion) {
        this.metadata = metadata;
        this.protocolVersion = protocolVersion;
=======
    private final boolean wasApplied;

    private ArrayBackedResultSet(ColumnDefinitions metadata, List<ByteBuffer> firstRow) {
        this.metadata = metadata;
        this.wasApplied = checkWasApplied(firstRow, metadata);
>>>>>>> 3ab98e54
    }

    static ArrayBackedResultSet fromMessage(Responses.Result msg, SessionManager session, int protocolVersion, ExecutionInfo info, Statement statement) {
        info = update(info, msg, session);

        switch (msg.kind) {
            case VOID:
                return empty(info);
            case ROWS:
                Responses.Result.Rows r = (Responses.Result.Rows)msg;

                ColumnDefinitions columnDefs;
                if (r.metadata.columns == null) {
                    assert statement instanceof BoundStatement;
                    columnDefs = ((BoundStatement)statement).statement.getPreparedId().resultSetMetadata;
                    assert columnDefs != null;
                } else {
                    columnDefs = r.metadata.columns;
                }

                // info can be null only for internal calls, but we don't page those. We assert
                // this explicitly because MultiPage implementation don't support info == null.
                assert r.metadata.pagingState == null || info != null;
                return r.metadata.pagingState == null
                     ? new SinglePage(columnDefs, protocolVersion, r.data, info)
                     : new MultiPage(columnDefs, protocolVersion, r.data, info, r.metadata.pagingState, session, statement);

            case SET_KEYSPACE:
            case SCHEMA_CHANGE:
                return empty(info);
            case PREPARED:
                throw new RuntimeException("Prepared statement received when a ResultSet was expected");
            default:
                logger.error("Received unknown result type '{}'; returning empty result set", msg.kind);
                return empty(info);
        }
    }

    private static ExecutionInfo update(ExecutionInfo info, Responses.Result msg, SessionManager session) {
        UUID tracingId = msg.getTracingId();
        return tracingId == null || info == null ? info : info.withTrace(new QueryTrace(tracingId, session));
    }

    private static ArrayBackedResultSet empty(ExecutionInfo info) {
        // We could pass the protocol version but we know we won't need it so passing a bogus value (-1)
        return new SinglePage(ColumnDefinitions.EMPTY, -1, EMPTY_QUEUE, info);
    }

    public ColumnDefinitions getColumnDefinitions() {
        return metadata;
    }

    public List<Row> all() {
        if (isExhausted())
            return Collections.emptyList();

        // We may have more than 'getAvailableWithoutFetching' results but we won't have less, and
        // at least in the single page case this will be exactly the size we want so ...
        List<Row> result = new ArrayList<Row>(getAvailableWithoutFetching());
        for (Row row : this)
            result.add(row);
        return result;
    }

    @Override
    public Iterator<Row> iterator() {
        return new Iterator<Row>() {

            @Override
            public boolean hasNext() {
                return !isExhausted();
            }

            @Override
            public Row next() {
                return ArrayBackedResultSet.this.one();
            }

            @Override
            public void remove() {
                throw new UnsupportedOperationException();
            }
        };
    }

    @Override
    public boolean wasApplied() {
        return wasApplied;
    }

    @Override
    public String toString() {
        StringBuilder sb = new StringBuilder();
        sb.append("ResultSet[ exhausted: ").append(isExhausted());
        sb.append(", ").append(metadata).append(']');
        return sb.toString();
    }

    private static class SinglePage extends ArrayBackedResultSet {

        private final Queue<List<ByteBuffer>> rows;
        private final ExecutionInfo info;

        private SinglePage(ColumnDefinitions metadata,
                           int protocolVersion,
                           Queue<List<ByteBuffer>> rows,
                           ExecutionInfo info) {
<<<<<<< HEAD
            super(metadata, protocolVersion);
=======
            super(metadata, rows.peek());
>>>>>>> 3ab98e54
            this.info = info;
            this.rows = rows;
        }

        public boolean isExhausted() {
            return rows.isEmpty();
        }

        public Row one() {
            return ArrayBackedRow.fromData(metadata, protocolVersion, rows.poll());
        }

        public int getAvailableWithoutFetching() {
            return rows.size();
        }

        public boolean isFullyFetched() {
            return true;
        }

        public ListenableFuture<Void> fetchMoreResults() {
            return Futures.immediateFuture(null);
        }

        public ExecutionInfo getExecutionInfo() {
            return info;
        }

        public List<ExecutionInfo> getAllExecutionInfo() {
            return Collections.singletonList(info);
        }
    }

    private static class MultiPage extends ArrayBackedResultSet {

        private Queue<List<ByteBuffer>> currentPage;
        private final Queue<Queue<List<ByteBuffer>>> nextPages = new ConcurrentLinkedQueue<Queue<List<ByteBuffer>>>();

        private final Deque<ExecutionInfo> infos = new LinkedBlockingDeque<ExecutionInfo>();

        /*
         * The fetching state of this result set. The fetchState will always be in one of
         * the 3 following state:
         *   1) fetchState is null or reference a null: fetching is done, there
         *      is nothing more to fetch and no query in progress.
         *   2) fetchState.get().nextStart is not null: there is more pages to fetch. In
         *      that case, inProgress is *guaranteed* to be null.
         *   3) fetchState.get().inProgress is not null: a page is being fetched.
         *      In that case, nextStart is *guaranteed* to be null.
         *
         * Also note that while ResultSet doesn't pretend to be thread-safe, the actual
         * fetch is done asynchronously and so we do need to be volatile below.
         */
        private volatile FetchingState fetchState;

        private final SessionManager session;
        private final Statement statement;

        private MultiPage(ColumnDefinitions metadata,
                          int protocolVersion,
                          Queue<List<ByteBuffer>> rows,
                          ExecutionInfo info,
                          ByteBuffer pagingState,
                          SessionManager session,
                          Statement statement) {

<<<<<<< HEAD
            super(metadata, protocolVersion);
=======
            // Note: as of Cassandra 2.1.0, it turns out that the result of a CAS update is never paged, so
            // we could hard-code the result of wasApplied in this class to "true". However, we can not be sure
            // that this will never change, so apply the generic check by peeking at the first row.
            super(metadata, rows.peek());
>>>>>>> 3ab98e54
            this.currentPage = rows;
            this.infos.offer(info);

            this.fetchState = new FetchingState(pagingState, null);
            this.session = session;
            this.statement = statement;
        }

        public boolean isExhausted() {
            prepareNextRow();
            return currentPage.isEmpty();
        }

        public Row one() {
            prepareNextRow();
            return ArrayBackedRow.fromData(metadata, protocolVersion, currentPage.poll());
        }

        public int getAvailableWithoutFetching() {
            int available = currentPage.size();
            for (Queue<List<ByteBuffer>> page : nextPages)
                available += page.size();
            return available;
        }

        public boolean isFullyFetched() {
            return fetchState == null;
        }

        // Ensure that after the call the next row to consume is in 'currentPage', i.e. that
        // 'currentPage' is empty IFF the ResultSet if fully exhausted.
        private void prepareNextRow() {
            while (currentPage.isEmpty()) {
                // Grab the current state now to get a consistent view in this iteration.
                FetchingState fetchingState = this.fetchState;

                Queue<List<ByteBuffer>> nextPage = nextPages.poll();
                if (nextPage != null) {
                    currentPage = nextPage;
                    continue;
                }
                if (fetchingState == null)
                    return;

                // We need to know if there is more result, so fetch the next page and
                // wait on it.
                try {
                    Uninterruptibles.getUninterruptibly(fetchMoreResults());
                } catch (ExecutionException e) {
                    throw DefaultResultSetFuture.extractCauseFromExecutionException(e);
                }
            }
        }

        public ListenableFuture<Void> fetchMoreResults() {
            return fetchMoreResults(this.fetchState);
        }

        private ListenableFuture<Void> fetchMoreResults(FetchingState fetchState) {
            if (fetchState == null)
                return Futures.immediateFuture(null);

            if (fetchState.inProgress != null)
                return fetchState.inProgress;

            assert fetchState.nextStart != null;
            ByteBuffer state = fetchState.nextStart;
            SettableFuture<Void> future = SettableFuture.create();
            this.fetchState = new FetchingState(null, future);
            return queryNextPage(state, future);
        }

        private ListenableFuture<Void> queryNextPage(ByteBuffer nextStart, final SettableFuture<Void> future) {

            assert !(statement instanceof BatchStatement);

            final Message.Request request = session.makeRequestMessage(statement, nextStart);
            session.execute(new RequestHandler.Callback() {

                @Override
                public Message.Request request() {
                    return request;
                }

                @Override
                public void register(RequestHandler handler) {
                }

                @Override
                public void onSet(Connection connection, Message.Response response, ExecutionInfo info, Statement statement, long latency) {
                    try {
                        switch (response.type) {
                            case RESULT:
                                Responses.Result rm = (Responses.Result)response;
                                info = update(info, rm, MultiPage.this.session);

                                if (rm.kind == Responses.Result.Kind.ROWS) {
                                    Responses.Result.Rows rows = (Responses.Result.Rows)rm;
                                    MultiPage.this.nextPages.offer(rows.data);
                                    MultiPage.this.fetchState = rows.metadata.pagingState == null ? null : new FetchingState(rows.metadata.pagingState, null);
                                } else if (rm.kind == Responses.Result.Kind.VOID) {
                                    // We shouldn't really get a VOID message here but well, no harm in handling it I suppose
                                    MultiPage.this.fetchState = null;
                                } else {
                                    logger.error("Received unknown result type '{}' during paging: ignoring message", rm.kind);
                                    // This mean we have probably have a bad node, so defunct the connection
                                    connection.defunct(new ConnectionException(connection.address, String.format("Got unexpected %s result response", rm.kind)));
                                    future.setException(new DriverInternalError(String.format("Got unexpected %s result response from %s", rm.kind, connection.address)));
                                    return;
                                }

                                MultiPage.this.infos.offer(info);
                                future.set(null);
                                break;
                            case ERROR:
                                future.setException(((Responses.Error)response).asException(connection.address));
                                break;
                            default:
                                // This mean we have probably have a bad node, so defunct the connection
                                connection.defunct(new ConnectionException(connection.address, String.format("Got unexpected %s response", response.type)));
                                future.setException(new DriverInternalError(String.format("Got unexpected %s response from %s", response.type, connection.address)));
                                break;
                        }
                    } catch (RuntimeException e) {
                        // If we get a bug here, the client will not get it, so better forwarding the error
                        future.setException(new DriverInternalError("Unexpected error while processing response from " + connection.address, e));
                    }
                }

                // This is only called for internal calls, so don't bother with ExecutionInfo
                @Override
                public void onSet(Connection connection, Message.Response response, long latency) {
                    onSet(connection, response, null, null, latency);
                }

                @Override
                public void onException(Connection connection, Exception exception, long latency) {
                    future.setException(exception);
                }

                @Override
                public void onTimeout(Connection connection, long latency) {
                    // This won't be called directly since this will be wrapped by RequestHandler.
                    throw new UnsupportedOperationException();
                }

            }, statement);

            return future;
        }

        public ExecutionInfo getExecutionInfo() {
            return infos.getLast();
        }

        public List<ExecutionInfo> getAllExecutionInfo() {
            return new ArrayList<ExecutionInfo>(infos);
        }

        private static class FetchingState {
            public final ByteBuffer nextStart;
            public final ListenableFuture<Void> inProgress;

            FetchingState(ByteBuffer nextStart, ListenableFuture<Void> inProgress) {
                assert (nextStart == null) != (inProgress == null);
                this.nextStart = nextStart;
                this.inProgress = inProgress;
            }
        }
    }

    // This method checks the value of the "[applied]" column manually, to avoid instantiating an ArrayBackedRow
    // object that we would throw away immediately.
    private static boolean checkWasApplied(List<ByteBuffer> firstRow, ColumnDefinitions metadata) {
        // If the column is not present or not a boolean, we assume the query
        // was not a conditional statement, and therefore return true.
        if (firstRow == null)
            return true;
        int[] is = metadata.findAllIdx("[applied]");
        if (is == null)
            return true;
        int i = is[0];
        if (!DataType.cboolean().equals(metadata.getType(i)))
            return true;

        // Otherwise return the value of the column
        ByteBuffer value = firstRow.get(i);
        if (value == null || value.remaining() == 0)
            return false;

        return TypeCodec.BooleanCodec.instance.deserializeNoBoxing(value);
    }
}<|MERGE_RESOLUTION|>--- conflicted
+++ resolved
@@ -40,19 +40,15 @@
     private static final Queue<List<ByteBuffer>> EMPTY_QUEUE = new ArrayDeque<List<ByteBuffer>>(0);
 
     protected final ColumnDefinitions metadata;
-<<<<<<< HEAD
+
     protected final int protocolVersion;
 
-    private ArrayBackedResultSet(ColumnDefinitions metadata, int protocolVersion) {
+    private final boolean wasApplied;
+
+    private ArrayBackedResultSet(ColumnDefinitions metadata, List<ByteBuffer> firstRow, int protocolVersion) {
         this.metadata = metadata;
         this.protocolVersion = protocolVersion;
-=======
-    private final boolean wasApplied;
-
-    private ArrayBackedResultSet(ColumnDefinitions metadata, List<ByteBuffer> firstRow) {
-        this.metadata = metadata;
         this.wasApplied = checkWasApplied(firstRow, metadata);
->>>>>>> 3ab98e54
     }
 
     static ArrayBackedResultSet fromMessage(Responses.Result msg, SessionManager session, int protocolVersion, ExecutionInfo info, Statement statement) {
@@ -160,11 +156,7 @@
                            int protocolVersion,
                            Queue<List<ByteBuffer>> rows,
                            ExecutionInfo info) {
-<<<<<<< HEAD
-            super(metadata, protocolVersion);
-=======
-            super(metadata, rows.peek());
->>>>>>> 3ab98e54
+            super(metadata, rows.peek(), protocolVersion);
             this.info = info;
             this.rows = rows;
         }
@@ -231,14 +223,10 @@
                           SessionManager session,
                           Statement statement) {
 
-<<<<<<< HEAD
-            super(metadata, protocolVersion);
-=======
             // Note: as of Cassandra 2.1.0, it turns out that the result of a CAS update is never paged, so
             // we could hard-code the result of wasApplied in this class to "true". However, we can not be sure
             // that this will never change, so apply the generic check by peeking at the first row.
-            super(metadata, rows.peek());
->>>>>>> 3ab98e54
+            super(metadata, rows.peek(), protocolVersion);
             this.currentPage = rows;
             this.infos.offer(info);
 
