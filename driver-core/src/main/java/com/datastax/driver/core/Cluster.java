--- conflicted
+++ resolved
@@ -538,12 +538,8 @@
         private final List<InetSocketAddress> addresses = new ArrayList<InetSocketAddress>();
         private final List<InetAddress> rawAddresses = new ArrayList<InetAddress>();
         private int port = ProtocolOptions.DEFAULT_PORT;
-<<<<<<< HEAD
+        private int maxSchemaAgreementWaitSeconds = ProtocolOptions.DEFAULT_MAX_SCHEMA_AGREEMENT_WAIT_SECONDS;
         private ProtocolVersion protocolVersion;
-=======
-        private int maxSchemaAgreementWaitSeconds = ProtocolOptions.DEFAULT_MAX_SCHEMA_AGREEMENT_WAIT_SECONDS;
-        private int protocolVersion = -1;
->>>>>>> 7d7047fc
         private AuthProvider authProvider = AuthProvider.NONE;
 
         private LoadBalancingPolicy loadBalancingPolicy;
