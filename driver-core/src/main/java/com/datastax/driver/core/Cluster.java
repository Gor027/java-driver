/*
 *      Copyright (C) 2012-2014 DataStax Inc.
 *
 *   Licensed under the Apache License, Version 2.0 (the "License");
 *   you may not use this file except in compliance with the License.
 *   You may obtain a copy of the License at
 *
 *      http://www.apache.org/licenses/LICENSE-2.0
 *
 *   Unless required by applicable law or agreed to in writing, software
 *   distributed under the License is distributed on an "AS IS" BASIS,
 *   WITHOUT WARRANTIES OR CONDITIONS OF ANY KIND, either express or implied.
 *   See the License for the specific language governing permissions and
 *   limitations under the License.
 */
package com.datastax.driver.core;

import java.io.Closeable;
import java.net.InetAddress;
import java.net.InetSocketAddress;
import java.net.UnknownHostException;
import java.util.*;
import java.util.Map.Entry;
import java.util.concurrent.*;
import java.util.concurrent.atomic.AtomicInteger;
import java.util.concurrent.atomic.AtomicReference;

import com.google.common.annotations.VisibleForTesting;
import com.google.common.base.Predicates;
import com.google.common.collect.*;
import com.google.common.util.concurrent.*;

import org.slf4j.Logger;
import org.slf4j.LoggerFactory;

import com.datastax.driver.core.exceptions.AuthenticationException;
import com.datastax.driver.core.exceptions.DriverInternalError;
import com.datastax.driver.core.exceptions.NoHostAvailableException;
import com.datastax.driver.core.policies.*;

/**
 * Information and known state of a Cassandra cluster.
 * <p>
 * This is the main entry point of the driver. A simple example of access to a
 * Cassandra cluster would be:
 * <pre>
 *   Cluster cluster = Cluster.builder().addContactPoint("192.168.0.1").build();
 *   Session session = cluster.connect("db1");
 *
 *   for (Row row : session.execute("SELECT * FROM table1"))
 *       // do something ...
 * </pre>
 * <p>
 * A cluster object maintains a permanent connection to one of the cluster nodes
 * which it uses solely to maintain information on the state and current
 * topology of the cluster. Using the connection, the driver will discover all
 * the nodes currently in the cluster as well as new nodes joining the cluster
 * subsequently.
 */
public class Cluster implements Closeable {

    private static final Logger logger = LoggerFactory.getLogger(Cluster.class);

    @VisibleForTesting
    static final int NEW_NODE_DELAY_SECONDS = SystemProperties.getInt("com.datastax.driver.NEW_NODE_DELAY_SECONDS", 1);
    private static final int NON_BLOCKING_EXECUTOR_SIZE = SystemProperties.getInt("com.datastax.driver.NON_BLOCKING_EXECUTOR_SIZE",
                                                                                  Runtime.getRuntime().availableProcessors());

    private static final ResourceBundle driverProperties = ResourceBundle.getBundle("com.datastax.driver.core.Driver");

    // Some per-JVM number that allows to generate unique cluster names when
    // multiple Cluster instance are created in the same JVM.
    private static final AtomicInteger CLUSTER_ID = new AtomicInteger(0);

    private static final int DEFAULT_THREAD_KEEP_ALIVE = 30;

    private static final int NOTIF_LOCK_TIMEOUT_SECONDS = 60;

    final Manager manager;

    /**
     * Constructs a new Cluster instance.
     * <p>
     * This constructor is mainly exposed so Cluster can be sub-classed as a means to make testing/mocking
     * easier or to "intercept" its method call. Most users shouldn't extend this class however and
     * should prefer either using the {@link #builder} or calling {@link #buildFrom} with a custom
     * Initializer.
     *
     * @param name the name to use for the cluster (this is not the Cassandra cluster name, see {@link #getClusterName}).
     * @param contactPoints the list of contact points to use for the new cluster.
     * @param configuration the configuration for the new cluster.
     */
    protected Cluster(String name, List<InetSocketAddress> contactPoints, Configuration configuration) {
        this(name, contactPoints, configuration, Collections.<Host.StateListener>emptySet());
    }

    /**
     * Constructs a new Cluster instance.
     * <p>
     * This constructor is mainly exposed so Cluster can be sub-classed as a means to make testing/mocking
     * easier or to "intercept" its method call. Most users shouldn't extend this class however and
     * should prefer using the {@link #builder}.
     *
     * @param initializer the initializer to use.
     * @see #buildFrom
     */
    protected Cluster(Initializer initializer) {
        this(initializer.getClusterName(),
             checkNotEmpty(initializer.getContactPoints()),
             initializer.getConfiguration(),
             initializer.getInitialListeners());
    }

    private static List<InetSocketAddress> checkNotEmpty(List<InetSocketAddress> contactPoints) {
        if (contactPoints.isEmpty())
            throw new IllegalArgumentException("Cannot build a cluster without contact points");
        return contactPoints;
    }

    private Cluster(String name, List<InetSocketAddress> contactPoints, Configuration configuration, Collection<Host.StateListener> listeners) {
        this.manager = new Manager(name, contactPoints, configuration, listeners);
    }

    /**
     * Initialize this Cluster instance.
     *
     * This method creates an initial connection to one of the contact points
     * used to construct the {@code Cluster} instance. That connection is then
     * used to populate the cluster {@link Metadata}.
     * <p>
     * Calling this method is optional in the sense that any call to one of the
     * {@code connect} methods of this object will automatically trigger a call
     * to this method beforehand. It is thus only useful to call this method if
     * for some reason you want to populate the metadata (or test that at least
     * one contact point can be reached) without creating a first {@code
     * Session}.
     * <p>
     * Please note that this method only creates one control connection for
     * gathering cluster metadata. In particular, it doesn't create any connection pools.
     * Those are created when a new {@code Session} is created through
     * {@code connect}.
     * <p>
     * This method has no effect if the cluster is already initialized.
     *
     * @return this {@code Cluster} object.
     *
     * @throws NoHostAvailableException if no host amongst the contact points
     * can be reached.
     * @throws AuthenticationException if an authentication error occurs
     * while contacting the initial contact points.
     * @throws IllegalStateException if the Cluster was closed prior to calling
     * this method. This can occur either directly (through {@link #close()} or
     * {@link #closeAsync()}), or as a result of an error while initializing the
     * Cluster.
     */
    public Cluster init() {
        this.manager.init();
        return this;
    }

    /**
     * Build a new cluster based on the provided initializer.
     * <p>
     * Note that for building a cluster pragmatically, Cluster.Builder
     * provides a slightly less verbose shortcut with {@link Builder#build}.
     * <p>
     * Also note that that all the contact points provided by {@code
     * initializer} must share the same port.
     *
     * @param initializer the Cluster.Initializer to use
     * @return the newly created Cluster instance
     *
     * @throws IllegalArgumentException if the list of contact points provided
     * by {@code initializer} is empty or if not all those contact points have the same port.
     */
    public static Cluster buildFrom(Initializer initializer) {
        return new Cluster(initializer);
    }

    /**
     * Creates a new {@link Cluster.Builder} instance.
     * <p>
     * This is a convenience method for {@code new Cluster.Builder()}.
     *
     * @return the new cluster builder.
     */
    public static Cluster.Builder builder() {
        return new Cluster.Builder();
    }

    /**
     * Returns the current version of the driver.
     * <p>
     * This is intended for products that wrap or extend the driver, as a way to check
     * compatibility if end-users override the driver version in their application.
     *
     * @return the version.
     */
    public static String getDriverVersion() {
        return driverProperties.getString("driver.version");
    }

    /**
     * Creates a new session on this cluster but does not initialize it.
     * <p>
     * Because this method does not perform any initialization, it cannot fail.
     * The initialization of the session (the connection of the Session to the
     * Cassandra nodes) will occur if either the {@link Session#init} method is
     * called explicitly, or whenever the returned session object is used.
     * <p>
     * Once a session returned by this method gets initialized (see above), it
     * will be set to no keyspace. If you want to set such session to a
     * keyspace, you will have to explicitly execute a 'USE mykeyspace' query.
     * <p>
     * Note that if you do not particularly need to defer initialization, it is
     * simpler to use one of the {@code connect()} method of this class.
     *
     * @return a new, non-initialized session on this cluster.
     */
    public Session newSession() {
        return manager.newSession();
    }

    /**
     * Creates a new session on this cluster and initialize it.
     * <p>
     * Note that this method will initialize the newly created session, trying
     * to connect to the Cassandra nodes before returning. If you only want to
     * create a Session object without initializing it right away, see
     * {@link #newSession}.
     *
     * @return a new session on this cluster sets to no keyspace.
     *
     * @throws NoHostAvailableException if the Cluster has not been initialized
     * yet ({@link #init} has not be called and this is the first connect call)
     * and no host amongst the contact points can be reached.
     * @throws AuthenticationException if an authentication error occurs while
     * contacting the initial contact points.
     * @throws IllegalStateException if the Cluster was closed prior to calling
     * this method. This can occur either directly (through {@link #close()} or
     * {@link #closeAsync()}), or as a result of an error while initializing the
     * Cluster.
     */
    public Session connect() {
        init();
        Session session = manager.newSession();
        session.init();
        return session;
    }

    /**
     * Creates a new session on this cluster, initialize it and sets the
     * keyspace to the provided one.
     * <p>
     * Note that this method will initialize the newly created session, trying
     * to connect to the Cassandra nodes before returning. If you only want to
     * create a Session object without initializing it right away, see
     * {@link #newSession}.
     *
     * @param keyspace The name of the keyspace to use for the created
     * {@code Session}.
     * @return a new session on this cluster sets to keyspace
     * {@code keyspaceName}.
     *
     * @throws NoHostAvailableException if the Cluster has not been initialized
     * yet ({@link #init} has not be called and this is the first connect call)
     * and no host amongst the contact points can be reached, or if no host can
     * be contacted to set the {@code keyspace}.
     * @throws AuthenticationException if an authentication error occurs while
     * contacting the initial contact points.
     * @throws IllegalStateException if the Cluster was closed prior to calling
     * this method. This can occur either directly (through {@link #close()} or
     * {@link #closeAsync()}), or as a result of an error while initializing the
     * Cluster.
     */
    public Session connect(String keyspace) {
        long timeout = getConfiguration().getSocketOptions().getConnectTimeoutMillis();
        Session session = connect();
        try {
            ResultSetFuture future = session.executeAsync("USE " + keyspace);
            // Note: using the connection timeout isn't perfectly correct, we should probably change that someday
            Uninterruptibles.getUninterruptibly(future, timeout, TimeUnit.MILLISECONDS);
            return session;
        } catch (TimeoutException e) {
            throw new DriverInternalError(String.format("No responses after %d milliseconds while setting current keyspace. This should not happen, unless you have setup a very low connection timeout.", timeout));
        } catch (ExecutionException e) {
            throw DefaultResultSetFuture.extractCauseFromExecutionException(e);
        } catch (RuntimeException e) {
            session.close();
            throw e;
        }
    }

    /**
     * The name of this cluster object.
     * <p>
     * Note that this is not the Cassandra cluster name, but rather a name
     * assigned to this Cluster object. Currently, that name is only used
     * for one purpose: to distinguish exposed JMX metrics when multiple
     * Cluster instances live in the same JVM (which should be rare in the first
     * place). That name can be set at Cluster building time (through
     * {@link Builder#withClusterName} for instance) but will default to a
     * name like {@code cluster1} where each Cluster instance in the same JVM
     * will have a different number.
     *
     * @return the name for this cluster instance.
     */
    public String getClusterName() {
        return manager.clusterName;
    }

    /**
     * Returns read-only metadata on the connected cluster.
     * <p>
     * This includes the known nodes with their status as seen by the driver,
     * as well as the schema definitions. Since this return metadata on the
     * connected cluster, this method may trigger the creation of a connection
     * if none has been established yet (neither {@code init()} nor {@code connect()}
     * has been called yet).
     *
     * @return the cluster metadata.
     *
     * @throws NoHostAvailableException if the Cluster has not been initialized yet
     * and no host amongst the contact points can be reached.
     * @throws AuthenticationException if an authentication error occurs
     * while contacting the initial contact points.
     * @throws IllegalStateException if the Cluster was closed prior to calling
     * this method. This can occur either directly (through {@link #close()} or
     * {@link #closeAsync()}), or as a result of an error while initializing the
     * Cluster.
     */
    public Metadata getMetadata() {
        manager.init();
        return manager.metadata;
    }

    /**
     * The cluster configuration.
     *
     * @return the cluster configuration.
     */
    public Configuration getConfiguration() {
        return manager.configuration;
    }

    /**
     * The cluster metrics.
     *
     * @return the cluster metrics, or {@code null} if metrics collection has
     * been disabled (that is if {@link Configuration#getMetricsOptions}
     * returns {@code null}).
     */
    public Metrics getMetrics() {
        return manager.metrics;
    }

    /**
     * Registers the provided listener to be notified on hosts
     * up/down/added/removed events.
     * <p>
     * Registering the same listener multiple times is a no-op.
     * <p>
     * Note that while {@link LoadBalancingPolicy} implements
     * {@code Host.StateListener}, the configured load balancing does not
     * need to (and should not) be registered through this method to
     * received host related events.
     *
     * @param listener the new {@link Host.StateListener} to register.
     * @return this {@code Cluster} object;
     */
    public Cluster register(Host.StateListener listener) {
        manager.listeners.add(listener);
        return this;
    }

    /**
     * Unregisters the provided listener from being notified on hosts events.
     * <p>
     * This method is a no-op if {@code listener} hadn't previously be
     * registered against this Cluster.
     *
     * @param listener the {@link Host.StateListener} to unregister.
     * @return this {@code Cluster} object;
     */
    public Cluster unregister(Host.StateListener listener) {
        manager.listeners.remove(listener);
        return this;
    }

    /**
     * Registers the provided tracker to be updated with hosts read
     * latencies.
     * <p>
     * Registering the same listener multiple times is a no-op.
     * <p>
     * Be wary that the registered tracker {@code update} method will be call
     * very frequently (at the end of every query to a Cassandra host) and
     * should thus not be costly.
     * <p>
     * The main use case for a {@code LatencyTracker} is so
     * {@link LoadBalancingPolicy} can implement latency awareness
     * Typically, {@link LatencyAwarePolicy} registers  it's own internal
     * {@code LatencyTracker} (automatically, you don't have to call this
     * method directly).
     *
     * @param tracker the new {@link LatencyTracker} to register.
     * @return this {@code Cluster} object;
     */
    public Cluster register(LatencyTracker tracker) {
        manager.trackers.add(tracker);
        return this;
    }

    /**
     * Unregisters the provided latency tracking from being updated
     * with host read latencies.
     * <p>
     * This method is a no-op if {@code tracker} hadn't previously be
     * registered against this Cluster.
     *
     * @param tracker the {@link LatencyTracker} to unregister.
     * @return this {@code Cluster} object;
     */
    public Cluster unregister(LatencyTracker tracker) {
        manager.trackers.remove(tracker);
        return this;
    }

    /**
     * Initiates a shutdown of this cluster instance.
     * <p>
     * This method is asynchronous and return a future on the completion
     * of the shutdown process. As soon a the cluster is shutdown, no
     * new request will be accepted, but already submitted queries are
     * allowed to complete. This method closes all connections from all
     * sessions and reclaims all resources used by this Cluster
     * instance.
     * <p>
     * If for some reason you wish to expedite this process, the
     * {@link CloseFuture#force} can be called on the result future.
     * <p>
     * This method has no particular effect if the cluster was already closed
     * (in which case the returned future will return immediately).
     *
     * @return a future on the completion of the shutdown process.
     */
    public CloseFuture closeAsync() {
        return manager.close();
    }

    /**
     * Initiates a shutdown of this cluster instance and blocks until
     * that shutdown completes.
     * <p>
     * This method is a shortcut for {@code closeAsync().get()}.
     */
    public void close() {
        try {
            closeAsync().get();
        } catch (ExecutionException e) {
            throw DefaultResultSetFuture.extractCauseFromExecutionException(e);
        } catch (InterruptedException e) {
            Thread.currentThread().interrupt();
        }
    }

    /**
     * Whether this Cluster instance has been closed.
     * <p>
     * Note that this method returns true as soon as one of the close methods
     * ({@link #closeAsync} or {@link #close}) has been called, it does not guarantee
     * that the closing is done. If you want to guarantee that the closing is done,
     * you can call {@code close()} and wait until it returns (or call the get method
     * on {@code closeAsync()} with a very short timeout and check this doesn't timeout).
     *
     * @return {@code true} if this Cluster instance has been closed, {@code false}
     * otherwise.
     */
    public boolean isClosed() {
        return manager.closeFuture.get() != null;
    }

    /**
     * Initializer for {@link Cluster} instances.
     * <p>
     * If you want to create a new {@code Cluster} instance programmatically,
     * then it is advised to use {@link Cluster.Builder} which can be obtained from the
     * {@link Cluster#builder} method.
     * <p>
     * But it is also possible to implement a custom {@code Initializer} that
     * retrieves initialization from a web-service or from a configuration file.
     */
    public interface Initializer {

        /**
         * An optional name for the created cluster.
         * <p>
         * Such name is optional (a default name will be created otherwise) and is currently
         * only use for JMX reporting of metrics. See {@link Cluster#getClusterName} for more
         * information.
         *
         * @return the name for the created cluster or {@code null} to use an automatically
         * generated name.
         */
        public String getClusterName();

        /**
         * Returns the initial Cassandra hosts to connect to.
         *
         * @return the initial Cassandra contact points. See {@link Builder#addContactPoint}
         * for more details on contact points.
         */
        public List<InetSocketAddress> getContactPoints();

        /**
         * The configuration to use for the new cluster.
         * <p>
         * Note that some configuration can be modified after the cluster
         * initialization but some others cannot. In particular, the ones that
         * cannot be changed afterwards includes:
         * <ul>
         *   <li>the port use to connect to Cassandra nodes (see {@link ProtocolOptions}).</li>
         *   <li>the policies used (see {@link Policies}).</li>
         *   <li>the authentication info provided (see {@link Configuration}).</li>
         *   <li>whether metrics are enabled (see {@link Configuration}).</li>
         * </ul>
         *
         * @return the configuration to use for the new cluster.
         */
        public Configuration getConfiguration();

        /**
         * Optional listeners to register against the newly created cluster.
         * <p>
         * Note that contrary to listeners registered post Cluster creation,
         * the listeners returned by this method will see {@link Host.StateListener#onAdd}
         * events for the initial contact points.
         *
         * @return a possibly empty collection of {@code Host.StateListener} to register
         * against the newly created cluster.
         */
        public Collection<Host.StateListener> getInitialListeners();
    }

    /**
     * Helper class to build {@link Cluster} instances.
     */
    public static class Builder implements Initializer {

        private String clusterName;
        private final List<InetSocketAddress> addresses = new ArrayList<InetSocketAddress>();
        private final List<InetAddress> rawAddresses = new ArrayList<InetAddress>();
        private int port = ProtocolOptions.DEFAULT_PORT;
        private int maxSchemaAgreementWaitSeconds = ProtocolOptions.DEFAULT_MAX_SCHEMA_AGREEMENT_WAIT_SECONDS;
        private ProtocolVersion protocolVersion;
        private AuthProvider authProvider = AuthProvider.NONE;

        private LoadBalancingPolicy loadBalancingPolicy;
        private ReconnectionPolicy reconnectionPolicy;
        private RetryPolicy retryPolicy;
        private AddressTranslater addressTranslater;
        private TimestampGenerator timestampGenerator;

        private ProtocolOptions.Compression compression = ProtocolOptions.Compression.NONE;
        private SSLOptions sslOptions = null;
        private boolean metricsEnabled = true;
        private boolean jmxEnabled = true;

        private PoolingOptions poolingOptions;
        private SocketOptions socketOptions;
        private QueryOptions queryOptions;

        private Collection<Host.StateListener> listeners;


        @Override
        public String getClusterName() {
            return clusterName;
        }

        @Override
        public List<InetSocketAddress> getContactPoints() {
            if (rawAddresses.isEmpty())
                return addresses;

            List<InetSocketAddress> allAddresses = new ArrayList<InetSocketAddress>(addresses);
            for (InetAddress address : rawAddresses)
                allAddresses.add(new InetSocketAddress(address, port));
            return allAddresses;
        }

        /**
         * An optional name for the create cluster.
         * <p>
         * Note: this is not related to the Cassandra cluster name (though you
         * are free to provide the same name). See {@link Cluster#getClusterName} for
         * details.
         * <p>
         * If you use this method and create more than one Cluster instance in the
         * same JVM (which should be avoided unless you need to connect to multiple
         * Cassandra clusters), you should make sure each Cluster instance get a
         * unique name or you may have a problem with JMX reporting.
         *
         * @param name the cluster name to use for the created Cluster instance.
         * @return this Builder.
         */
        public Builder withClusterName(String name) {
            this.clusterName = name;
            return this;
        }

        /**
         * The port to use to connect to the Cassandra host.
         * <p>
         * If not set through this method, the default port (9042) will be used
         * instead.
         *
         * @param port the port to set.
         * @return this Builder.
         */
        public Builder withPort(int port) {
            this.port = port;
            return this;
        }

        /**
         * Sets the maximum time to wait for schema agreement before returning from a DDL query.
         * <p>
         * If not set through this method, the default value (10 seconds) will be used.
         *
         * @param maxSchemaAgreementWaitSeconds the new value to set.
         * @return this Builder.
         *
         * @throws IllegalStateException if the provided value is zero or less.
         */
        public Builder withMaxSchemaAgreementWaitSeconds(int maxSchemaAgreementWaitSeconds) {
            if (maxSchemaAgreementWaitSeconds <= 0)
                throw new IllegalArgumentException("Max schema agreement wait must be greater than zero");

            this.maxSchemaAgreementWaitSeconds = maxSchemaAgreementWaitSeconds;
            return this;
        }

        /**
         * The native protocol version to use.
         * <p>
         * The driver supports versions 1 to 3 of the native protocol. Higher versions
         * of the protocol have more features and should be preferred, but this also depends
         * on the Cassandra version:
         *
         * <table>
         *   <caption>Native protocol version to Cassandra version correspondence</caption>
         *   <tr><th>Protocol version</th><th>Minimum Cassandra version</th></tr>
         *   <tr><td>1</td><td>1.2</td></tr>
         *   <tr><td>2</td><td>2.0</td></tr>
         *   <tr><td>3</td><td>2.1</td></tr>
         * </table>
         * <p>
         * By default, the driver will "auto-detect" which protocol version it can use
         * when connecting to the first node. More precisely, it will try first with
         * {@value ProtocolVersion.NEWEST_SUPPORTED}, and if not supported fallback to
         * the highest version supported by the first node it connects to. Please note
         * that once the version is "auto-detected", it won't change: if the first node
         * the driver connects to is a Cassandra 1.2 node and auto-detection is used
         * (the default), then the native protocol version 1 will be use for the lifetime
         * of the Cluster instance.
         * <p>
         * This method allows to force the use of a particular protocol version. Forcing
         * version 1 is always fine since all Cassandra version (at least all those
         * supporting the native protocol in the first place) so far support it. However,
         * please note that a number of features of the driver won't be available if that
         * version of the protocol is in use, including result set paging,
         * {@link BatchStatement}, executing a non-prepared query with binary values
         * ({@link Session#execute(String, Object...)}), ... (those methods will throw
         * an UnsupportedFeatureException). Using the protocol version 1 should thus
         * only be considered when using Cassandra 1.2, until nodes have been upgraded
         * to Cassandra 2.0.
         * <p>
         * If version 2 of the protocol is used, then Cassandra 1.2 nodes will be ignored
         * (the driver won't connect to them).
         * <p>
         * The default behavior (auto-detection) is fine in almost all case, but you may
         * want to force a particular version if you have a Cassandra cluster with mixed
         * 1.2/2.0 nodes (i.e. during a Cassandra upgrade).
         *
         * @param version the native protocol version to use. {@code null} is also supported
         * to trigger auto-detection (see above) but this is the default (so you don't have
         * to call this method for that behavior).
         * @return this Builder.
         */
        public Builder withProtocolVersion(ProtocolVersion version) {
            this.protocolVersion = version;
            return this;
        }

        /**
         * The native protocol version to use, as a number.
         *
         * @param version the native protocol version as a number.
         * @return this Builder.
         * @throws IllegalArgumentException if the number does not correspond to any known
         * native protocol version.
         *
         * @deprecated This method is provided for backward compatibility. Use
         * {@link #withProtocolVersion(ProtocolVersion)} instead.
         */
        @Deprecated
        public Builder withProtocolVersion(int version) {
            this.protocolVersion = ProtocolVersion.fromInt(version);
            return this;
        }

        /**
         * Adds a contact point.
         * <p>
         * Contact points are addresses of Cassandra nodes that the driver uses
         * to discover the cluster topology. Only one contact point is required
         * (the driver will retrieve the address of the other nodes
         * automatically), but it is usually a good idea to provide more than
         * one contact point, because if that single contact point is unavailable,
         * the driver cannot initialize itself correctly.
         * <p>
         * Note that by default (that is, unless you use the {@link #withLoadBalancingPolicy})
         * method of this builder), the first succesfully contacted host will be use
         * to define the local data-center for the client. If follows that if you are
         * running Cassandra in a  multiple data-center setting, it is a good idea to
         * only provided contact points that are in the same datacenter than the client,
         * or to provide manually the load balancing policy that suits your need.
         *
         * @param address the address of the node to connect to
         * @return this Builder.
         *
         * @throws IllegalArgumentException if no IP address for {@code address}
         * could be found
         * @throws SecurityException if a security manager is present and
         * permission to resolve the host name is denied.
         */
        public Builder addContactPoint(String address) {
            // We explicitely check for nulls because InetAdress.getByName() will happily
            // accept it and use localhost (while a null here almost likely mean a user error,
            // not "connect to localhost")
            if (address == null)
                throw new NullPointerException();

            try {
                this.rawAddresses.add(InetAddress.getByName(address));
                return this;
            } catch (UnknownHostException e) {
                throw new IllegalArgumentException(e.getMessage());
            }
        }

        /**
         * Adds contact points.
         * <p>
         * See {@link Builder#addContactPoint} for more details on contact
         * points.
         *
         * @param addresses addresses of the nodes to add as contact point.
         * @return this Builder.
         *
         * @throws IllegalArgumentException if no IP address for at least one
         * of {@code addresses} could be found
         * @throws SecurityException if a security manager is present and
         * permission to resolve the host name is denied.
         *
         * @see Builder#addContactPoint
         */
        public Builder addContactPoints(String... addresses) {
            for (String address : addresses)
                addContactPoint(address);
            return this;
        }

        /**
         * Adds contact points.
         * <p>
         * See {@link Builder#addContactPoint} for more details on contact
         * points.
         *
         * @param addresses addresses of the nodes to add as contact point.
         * @return this Builder.
         *
         * @see Builder#addContactPoint
         */
        public Builder addContactPoints(InetAddress... addresses) {
            Collections.addAll(this.rawAddresses, addresses);
            return this;
        }

        /**
         * Adds contact points.
         *
         * See {@link Builder#addContactPoint} for more details on contact
         * points.
         *
         * @param addresses addresses of the nodes to add as contact point
         * @return this Builder
         *
         * @see Builder#addContactPoint
         */
        public Builder addContactPoints(Collection<InetAddress> addresses) {
            this.rawAddresses.addAll(addresses);
            return this;
        }

        /**
         * Adds contact points.
         * <p>
         * See {@link Builder#addContactPoint} for more details on contact
         * points. Contrarily to other {@code addContactPoints} methods, this method
         * allow to provide a different port for each contact points. Since Cassandra
         * nodes must always all listen on the same port, this is rarelly what you
         * want and most use should prefer other {@code addContactPoints} methods to
         * this one. However, this can be useful if the Cassandra nodes are behind
         * a router and are not accessed directly. Note that if you are in this
         * situtation (Cassandra nodes are behind a router, not directly accessible),
         * you almost surely want to provide a specific {@code AddressTranslater}
         * (through {@link #withAddressTranslater}) to translate actual Cassandra node
         * addresses to the addresses the driver should use, otherwise the driver
         * will not be able to auto-detect new nodes (and will generally not function
         * optimally).
         *
         * @param addresses addresses of the nodes to add as contact point
         * @return this Builder
         *
         * @see Builder#addContactPoint
         */
        public Builder addContactPointsWithPorts(Collection<InetSocketAddress> addresses) {
            this.addresses.addAll(addresses);
            return this;
        }

        /**
         * Configures the load balancing policy to use for the new cluster.
         * <p>
         * If no load balancing policy is set through this method,
         * {@link Policies#defaultLoadBalancingPolicy} will be used instead.
         *
         * @param policy the load balancing policy to use.
         * @return this Builder.
         */
        public Builder withLoadBalancingPolicy(LoadBalancingPolicy policy) {
            this.loadBalancingPolicy = policy;
            return this;
        }

        /**
         * Configures the reconnection policy to use for the new cluster.
         * <p>
         * If no reconnection policy is set through this method,
         * {@link Policies#DEFAULT_RECONNECTION_POLICY} will be used instead.
         *
         * @param policy the reconnection policy to use.
         * @return this Builder.
         */
        public Builder withReconnectionPolicy(ReconnectionPolicy policy) {
            this.reconnectionPolicy = policy;
            return this;
        }

        /**
         * Configures the retry policy to use for the new cluster.
         * <p>
         * If no retry policy is set through this method,
         * {@link Policies#DEFAULT_RETRY_POLICY} will be used instead.
         *
         * @param policy the retry policy to use.
         * @return this Builder.
         */
        public Builder withRetryPolicy(RetryPolicy policy) {
            this.retryPolicy = policy;
            return this;
        }

        /**
         * Configures the address translater to use for the new cluster.
         * <p>
         * See {@link AddressTranslater} for more detail on address translation,
         * but the default tanslater, {@link IdentityTranslater}, should be
         * correct in most cases. If unsure, stick to the default.
         *
         * @param translater the translater to use.
         * @return this Builder.
         */
        public Builder withAddressTranslater(AddressTranslater translater) {
            this.addressTranslater = translater;
            return this;
        }

        /**
         * Configures the generator that will produce the client-side timestamp sent
         * with each query.
         * <p>
         * This feature is only available with version {@link ProtocolVersion#V3 V3} or
         * above of the native protocol. With earlier versions, timestamps are always
         * generated server-side, and setting a generator through this method will have
         * no effect.
         * <p>
         * If no generator is set through this method, the driver will default to the
         * legacy server-side behavior by using {@link ServerSideTimestampGenerator}.
         *
         * @param timestampGenerator the generator to use.
         * @return this Builder.
         */
        public Builder withTimestampGenerator(TimestampGenerator timestampGenerator) {
            this.timestampGenerator = timestampGenerator;
            return this;
        }

        /**
         * Uses the provided credentials when connecting to Cassandra hosts.
         * <p>
         * This should be used if the Cassandra cluster has been configured to
         * use the {@code PasswordAuthenticator}. If the the default {@code
         * AllowAllAuthenticator} is used instead, using this method has no
         * effect.
         *
         * @param username the username to use to login to Cassandra hosts.
         * @param password the password corresponding to {@code username}.
         * @return this Builder.
         */
        public Builder withCredentials(String username, String password) {
            this.authProvider = new PlainTextAuthProvider(username, password);
            return this;
        }

        /**
         * Use the specified AuthProvider when connecting to Cassandra
         * hosts.
         * <p>
         * Use this method when a custom authentication scheme is in place.
         * You shouldn't call both this method and {@code withCredentials}
         * on the same {@code Builder} instance as one will supersede the
         * other
         *
         * @param authProvider the {@link AuthProvider} to use to login to
         * Cassandra hosts.
         * @return this Builder
         */
        public Builder withAuthProvider(AuthProvider authProvider) {
            this.authProvider = authProvider;
            return this;
        }

        /**
         * Sets the compression to use for the transport.
         *
         * @param compression the compression to set.
         * @return this Builder.
         *
         * @see ProtocolOptions.Compression
         */
        public Builder withCompression(ProtocolOptions.Compression compression) {
            this.compression = compression;
            return this;
        }

        /**
         * Disables metrics collection for the created cluster (metrics are
         * enabled by default otherwise).
         *
         * @return this builder.
         */
        public Builder withoutMetrics() {
            this.metricsEnabled = false;
            return this;
        }

        /**
         * Enables the use of SSL for the created {@code Cluster}.
         * <p>
         * Calling this method will use default SSL options (see {@link SSLOptions#SSLOptions()}).
         * This is thus a shortcut for {@code withSSL(new SSLOptions())}.
         * <p>
         * Note that if SSL is enabled, the driver will not connect to any
         * Cassandra nodes that doesn't have SSL enabled and it is strongly
         * advised to enable SSL on every Cassandra node if you plan on using
         * SSL in the driver.
         *
         * @return this builder.
         */
        public Builder withSSL() {
            this.sslOptions = new SSLOptions();
            return this;
        }

        /**
         * Enable the use of SSL for the created {@code Cluster} using the provided options.
         *
         * @param sslOptions the SSL options to use.
         *
         * @return this builder.
         */
        public Builder withSSL(SSLOptions sslOptions) {
            this.sslOptions = sslOptions;
            return this;
        }

        /**
         * Register the provided listeners in the newly created cluster.
         * <p>
         * Note: repeated calls to this method will override the previous ones.
         *
         * @param listeners the listeners to register.
         * @return this builder.
         */
        public Builder withInitialListeners(Collection<Host.StateListener> listeners) {
            this.listeners = listeners;
            return this;
        }

        /**
         * Disables JMX reporting of the metrics.
         * <p>
         * JMX reporting is enabled by default (see {@link Metrics}) but can be
         * disabled using this option. If metrics are disabled, this is a
         * no-op.
         *
         * @return this builder.
         */
        public Builder withoutJMXReporting() {
            this.jmxEnabled = false;
            return this;
        }

        /**
         * Sets the PoolingOptions to use for the newly created Cluster.
         * <p>
         * If no pooling options are set through this method, default pooling
         * options will be used.
         *
         * @param options the pooling options to use.
         * @return this builder.
         */
        public Builder withPoolingOptions(PoolingOptions options) {
            this.poolingOptions = options;
            return this;
        }

        /**
         * Sets the SocketOptions to use for the newly created Cluster.
         * <p>
         * If no socket options are set through this method, default socket
         * options will be used.
         *
         * @param options the socket options to use.
         * @return this builder.
         */
        public Builder withSocketOptions(SocketOptions options) {
            this.socketOptions = options;
            return this;
        }

        /**
         * Sets the QueryOptions to use for the newly created Cluster.
         * <p>
         * If no query options are set through this method, default query
         * options will be used.
         *
         * @param options the query options to use.
         * @return this builder.
         */
        public Builder withQueryOptions(QueryOptions options) {
            this.queryOptions = options;
            return this;
        }

        /**
         * The configuration that will be used for the new cluster.
         * <p>
         * You <b>should not</b> modify this object directly because changes made
         * to the returned object may not be used by the cluster build.
         * Instead, you should use the other methods of this {@code Builder}.
         *
         * @return the configuration to use for the new cluster.
         */
        @Override
        public Configuration getConfiguration() {
            Policies policies = new Policies(
                loadBalancingPolicy == null ? Policies.defaultLoadBalancingPolicy() : loadBalancingPolicy,
                reconnectionPolicy == null ? Policies.defaultReconnectionPolicy() : reconnectionPolicy,
                retryPolicy == null ? Policies.defaultRetryPolicy() : retryPolicy,
                addressTranslater == null ? Policies.defaultAddressTranslater() : addressTranslater,
                timestampGenerator == null ? Policies.defaultTimestampGenerator() : timestampGenerator
            );
            return new Configuration(policies,
                                     new ProtocolOptions(port, protocolVersion, maxSchemaAgreementWaitSeconds, sslOptions, authProvider).setCompression(compression),
                                     poolingOptions == null ? new PoolingOptions() : poolingOptions,
                                     socketOptions == null ? new SocketOptions() : socketOptions,
                                     metricsEnabled ? new MetricsOptions(jmxEnabled) : null,
                                     queryOptions == null ? new QueryOptions() : queryOptions);
        }

        @Override
        public Collection<Host.StateListener> getInitialListeners() {
            return listeners == null ? Collections.<Host.StateListener>emptySet() : listeners;
        }

        /**
         * Builds the cluster with the configured set of initial contact points
         * and policies.
         * <p>
         * This is a convenience method for {@code Cluster.buildFrom(this)}.
         *
         * @return the newly built Cluster instance.
         */
        public Cluster build() {
            return Cluster.buildFrom(this);
        }
    }

    private static ThreadFactory threadFactory(String nameFormat) {
        return new ThreadFactoryBuilder().setNameFormat(nameFormat).build();
    }

    static long timeSince(long startNanos, TimeUnit destUnit) {
        return destUnit.convert(System.nanoTime() - startNanos, TimeUnit.NANOSECONDS);
    }

    private static String generateClusterName() {
        return "cluster" + CLUSTER_ID.incrementAndGet();
    }

    private static ListeningExecutorService makeExecutor(int threads, String name) {
        ThreadPoolExecutor executor = new ThreadPoolExecutor(threads,
                                                             threads,
                                                             DEFAULT_THREAD_KEEP_ALIVE,
                                                             TimeUnit.SECONDS,
                                                             new LinkedBlockingQueue<Runnable>(),
                                                             threadFactory(name));

        executor.allowCoreThreadTimeOut(true);
        return MoreExecutors.listeningDecorator(executor);
    }

    /**
     * The sessions and hosts managed by this a Cluster instance.
     * <p>
     * Note: the reason we create a Manager object separate from Cluster is
     * that Manager is not publicly visible. For instance, we wouldn't want
     * user to be able to call the {@link #onUp} and {@link #onDown} methods.
     */
    class Manager implements Connection.DefaultResponseHandler {

        final String clusterName;
        private boolean isInit;
        private volatile boolean isFullyInit;

        // Initial contacts point
        final List<InetSocketAddress> contactPoints;
        final Set<SessionManager> sessions = new CopyOnWriteArraySet<SessionManager>();

        final Metadata metadata;
        final Configuration configuration;
        final Metrics metrics;

        final Connection.Factory connectionFactory;
        final ControlConnection controlConnection;

        final ConvictionPolicy.Factory convictionPolicyFactory = new ConvictionPolicy.Simple.Factory();

        final ScheduledExecutorService reconnectionExecutor = Executors.newScheduledThreadPool(2, threadFactory("Reconnection-%d"));
        // scheduledTasksExecutor is used to process C* notifications. So having it mono-threaded ensures notifications are
        // applied in the order received.
        final ScheduledExecutorService scheduledTasksExecutor = Executors.newScheduledThreadPool(1, threadFactory("Scheduled Tasks-%d"));

        // Executor used for tasks that shouldn't be executed on an IO thread. Used for short-lived, generally non-blocking tasks
        final ListeningExecutorService executor;

        // An executor for tasks that might block some time, like creating new connection, but are generally not too critical.
        final ListeningExecutorService blockingExecutor;

        final ConnectionReaper reaper;

        final AtomicReference<CloseFuture> closeFuture = new AtomicReference<CloseFuture>();

        // All the queries that have been prepared (we keep them so we can re-prepared them when a node fail or a
        // new one join the cluster).
        // Note: we could move this down to the session level, but since prepared statement are global to a node,
        // this would yield a slightly less clear behavior.
        final ConcurrentMap<MD5Digest, PreparedStatement> preparedQueries = new MapMaker().weakValues().makeMap();

        final Set<Host.StateListener> listeners;
        final Set<LatencyTracker> trackers = new CopyOnWriteArraySet<LatencyTracker>();

        private Manager(String clusterName, List<InetSocketAddress> contactPoints, Configuration configuration, Collection<Host.StateListener> listeners) {
            logger.debug("Starting new cluster with contact points " + contactPoints);

            this.clusterName = clusterName == null ? generateClusterName() : clusterName;
            this.configuration = configuration;
            this.configuration.register(this);

            this.executor = makeExecutor(NON_BLOCKING_EXECUTOR_SIZE, "Cassandra Java Driver worker-%d");
            this.blockingExecutor = makeExecutor(2, "Cassandra Java Driver blocking tasks worker-%d");

            this.reaper = new ConnectionReaper();

            this.metadata = new Metadata(this);
            this.contactPoints = contactPoints;
            this.connectionFactory = new Connection.Factory(this, configuration);
            this.controlConnection = new ControlConnection(this);

            this.metrics = configuration.getMetricsOptions() == null ? null : new Metrics(this);
            this.listeners = new CopyOnWriteArraySet<Host.StateListener>(listeners);
        }

        // Initialization is not too performance intensive and in practice there shouldn't be contention
        // on it so synchronized is good enough.
        synchronized void init() {
            if (isClosed())
                throw new IllegalStateException("Can't use this Cluster instance because it was previously closed");
            if (isInit)
                return;
            isInit = true;

            for (InetSocketAddress address : contactPoints) {
                // We don't want to signal -- call onAdd() -- because nothing is ready
                // yet (loadbalancing policy, control connection, ...). All we want is
                // create the Host object so we can initialize the control connection.
                metadata.add(address);
            }

            // At this stage, metadata.allHosts() only contains the contact points, that's what we want to pass to LBP.init().
            // But the control connection will initialize first and discover more hosts, so make a copy.
            Set<Host> contactPointHosts = Sets.newHashSet(metadata.allHosts());

            try {
                try {
                    controlConnection.connect();
                } catch (UnsupportedProtocolVersionException e) {
                    logger.debug("Cannot connect with protocol {}, trying {}", e.unsupportedVersion, e.serverVersion);

                    connectionFactory.protocolVersion = e.serverVersion;
                    try {
                        controlConnection.connect();
                    } catch (UnsupportedProtocolVersionException e1) {
                        throw new DriverInternalError("Cannot connect to node with its own version, this makes no sense", e);
                    }
                }

                // The control connection can mark hosts down if it failed to connect to them, separate them
                Set<Host> downContactPointHosts = Sets.newHashSet();
                for (Host host : contactPointHosts)
                    if (host.state == Host.State.DOWN)
                        downContactPointHosts.add(host);
                contactPointHosts.removeAll(downContactPointHosts);

                // Now that the control connection is ready, we have all the information we need about the nodes (datacenter,
                // rack...) to initialize the load balancing policy
                loadBalancingPolicy().init(Cluster.this, contactPointHosts);
                for (Host host : downContactPointHosts) {
                    loadBalancingPolicy().onDown(host);
                    for (Host.StateListener listener : listeners)
                        listener.onDown(host);
                }

                for (Host host : metadata.allHosts()) {
                    // If the host is down at this stage, it's a contact point that the control connection failed to reach.
                    // Reconnection attempts are already scheduled, and the LBP and listeners have been notified above.
                    if (host.state == Host.State.DOWN) continue;

                    // Otherwise, we want to do the equivalent of onAdd(). But since we know for sure that no sessions or prepared
                    // statements exist at this point, we can skip some of the steps (plus this avoids scheduling concurrent pool
                    // creations if a session is created right after this method returns).
                    logger.info("New Cassandra host {} added", host);

                    if (!connectionFactory.protocolVersion.isSupportedBy(host)) {
                        logUnsupportedVersionProtocol(host, connectionFactory.protocolVersion);
                        return;
                    }
                    
                    if (!contactPointHosts.contains(host))
                        loadBalancingPolicy().onAdd(host);

                    host.setUp();

                    for (Host.StateListener listener : listeners)
                        listener.onAdd(host);
                }
                isFullyInit = true;
            } catch (NoHostAvailableException e) {
                close();
                throw e;
            }
        }

        ProtocolVersion protocolVersion() {
            return connectionFactory.protocolVersion;
        }

        Cluster getCluster() {
            return Cluster.this;
        }

        LoadBalancingPolicy loadBalancingPolicy() {
            return configuration.getPolicies().getLoadBalancingPolicy();
        }

        ReconnectionPolicy reconnectionPolicy() {
            return configuration.getPolicies().getReconnectionPolicy();
        }

        InetSocketAddress translateAddress(InetAddress address) {
            InetSocketAddress sa = new InetSocketAddress(address, connectionFactory.getPort());
            InetSocketAddress translated = configuration.getPolicies().getAddressTranslater().translate(sa);
            return translated == null ? sa : translated;
        }

        private Session newSession() {
            SessionManager session = new SessionManager(Cluster.this);
            sessions.add(session);
            return session;
        }

        boolean removeSession(Session session) {
            return sessions.remove(session);
        }

        void reportLatency(Host host, long latencyNanos) {
            for (LatencyTracker tracker : trackers) {
                tracker.update(host, latencyNanos);
            }
        }

        boolean isClosed() {
            return closeFuture.get() != null;
        }

        private CloseFuture close() {

            CloseFuture future = closeFuture.get();
            if (future != null)
                return future;

            logger.debug("Shutting down");

            // If we're shutting down, there is no point in waiting on scheduled reconnections, nor on notifications
            // delivery or blocking tasks so we use shutdownNow
            shutdownNow(reconnectionExecutor);
            shutdownNow(scheduledTasksExecutor);
            shutdownNow(blockingExecutor);

            // but for the worker executor, we want to let submitted tasks finish unless the shutdown is forced.
            executor.shutdown();

            // We also close the metrics
            if (metrics != null)
                metrics.shutdown();

            // And the load balancing policy
            LoadBalancingPolicy loadBalancingPolicy = loadBalancingPolicy();
            if (loadBalancingPolicy instanceof CloseableLoadBalancingPolicy)
                ((CloseableLoadBalancingPolicy)loadBalancingPolicy).close();

            // Then we shutdown all connections
            List<CloseFuture> futures = new ArrayList<CloseFuture>(sessions.size() + 1);
            futures.add(controlConnection.closeAsync());
            for (Session session : sessions)
                futures.add(session.closeAsync());

            future = new ClusterCloseFuture(futures);

            // The rest will happen asynchronously, when all connections are successfully closed
            return closeFuture.compareAndSet(null, future)
                 ? future
                 : closeFuture.get(); // We raced, it's ok, return the future that was actually set
        }

        private void shutdownNow(ExecutorService executor) {
            List<Runnable> pendingTasks = executor.shutdownNow();
            // If some tasks were submitted to this executor but not yet commenced, make sure the corresponding futures complete
            for (Runnable pendingTask : pendingTasks) {
                if (pendingTask instanceof FutureTask<?>)
                    ((FutureTask<?>)pendingTask).cancel(false);
            }
        }

        void logUnsupportedVersionProtocol(Host host, ProtocolVersion version) {
            logger.warn("Detected added or restarted Cassandra host {} but ignoring it since it does not support the version {} of the native "
                      + "protocol which is currently in use. If you want to force the use of a particular version of the native protocol, use "
                      + "Cluster.Builder#usingProtocolVersion() when creating the Cluster instance.", host, version);
        }

        void logClusterNameMismatch(Host host, String expectedClusterName, String actualClusterName) {
            logger.warn("Detected added or restarted Cassandra host {} but ignoring it since its cluster name '{}' does not match the one "
                        + "currently known ({})",
                        host, actualClusterName, expectedClusterName);
        }

        public ListenableFuture<?> triggerOnUp(final Host host) {
            return executor.submit(new ExceptionCatchingRunnable() {
                @Override
                public void runMayThrow() throws InterruptedException, ExecutionException {
                    onUp(host);
                }
            });
        }

        private void onUp(final Host host) throws InterruptedException, ExecutionException {
            // Note that in generalize we can parallelize the pool creation on
            // each session, but we shouldn't use executor since we're already
            // running on it most probably (and so we could deadlock). Use the
            // blockingExecutor instead, that's why it's for.
            onUp(host, blockingExecutor);
        }

        // Use triggerOnUp unless you're sure you want to run this on the current thread.
        private void onUp(final Host host, ListeningExecutorService poolCreationExecutor) throws InterruptedException, ExecutionException {
            logger.debug("Host {} is UP", host);

            if (isClosed())
                return;

<<<<<<< HEAD
            // We don't want to use the public Host.isUp() as this would make us skip the rest for suspected hosts
            if (host.state == Host.State.UP)
                return;

            if (!connectionFactory.protocolVersion.isSupportedBy(host)) {
                logUnsupportedVersionProtocol(host, connectionFactory.protocolVersion);
                return;
            }

            // If there is a reconnection attempt scheduled for that node, cancel it
            Future<?> scheduledAttempt = host.reconnectionAttempt.getAndSet(null);
            if (scheduledAttempt != null) {
                logger.debug("Cancelling reconnection attempt since node is UP");
                scheduledAttempt.cancel(false);
            }

            try {
                prepareAllQueries(host);
            } catch (InterruptedException e) {
                Thread.currentThread().interrupt();
                // Don't propagate because we don't want to prevent other listener to run
            } catch (UnsupportedProtocolVersionException e) {
                logUnsupportedVersionProtocol(host, e.unsupportedVersion);
                return;
            } catch (ClusterNameMismatchException e) {
                logClusterNameMismatch(host, e.expectedClusterName, e.actualClusterName);
=======
            if (connectionFactory.protocolVersion == 2 && !supportsProtocolV2(host)) {
                logUnsupportedVersionProtocol(host);
                return;
            }

            boolean locked = host.notificationsLock.tryLock(NOTIF_LOCK_TIMEOUT_SECONDS, TimeUnit.SECONDS);
            if (!locked) {
                logger.warn("Could not acquire notifications lock within {} seconds, ignoring UP notification for {}", NOTIF_LOCK_TIMEOUT_SECONDS, host);
>>>>>>> e33043b2
                return;
            }
            try {

                // We don't want to use the public Host.isUp() as this would make us skip the rest for suspected hosts
                if (host.state == Host.State.UP)
                    return;

                // If there is a reconnection attempt scheduled for that node, cancel it
                Future<?> scheduledAttempt = host.reconnectionAttempt.getAndSet(null);
                if (scheduledAttempt != null) {
                    logger.debug("Cancelling reconnection attempt since node is UP");
                    scheduledAttempt.cancel(false);
                }

                try {
                    prepareAllQueries(host);
                } catch (InterruptedException e) {
                    Thread.currentThread().interrupt();
                    // Don't propagate because we don't want to prevent other listener to run
                } catch (UnsupportedProtocolVersionException e) {
                    logUnsupportedVersionProtocol(host);
                    return;
                } catch (ClusterNameMismatchException e) {
                    logClusterNameMismatch(host, e.expectedClusterName, e.actualClusterName);
                    return;
                }

                // Session#onUp() expects the load balancing policy to have been updated first, so that
                // Host distances are up to date. This mean the policy could return the node before the
                // new pool have been created. This is harmless if there is no prior pool since RequestHandler
                // will ignore the node, but we do want to make sure there is no prior pool so we don't
                // query from a pool we will shutdown right away.
                for (SessionManager s : sessions)
                    s.removePool(host);
                loadBalancingPolicy().onUp(host);
                controlConnection.onUp(host);

                logger.trace("Adding/renewing host pools for newly UP host {}", host);

                List<ListenableFuture<Boolean>> futures = new ArrayList<ListenableFuture<Boolean>>(sessions.size());
                for (SessionManager s : sessions)
                    futures.add(s.forceRenewPool(host, poolCreationExecutor));

                // Only mark the node up once all session have re-added their pool (if the load-balancing
                // policy says it should), so that Host.isUp() don't return true before we're reconnected
                // to the node.
                ListenableFuture<List<Boolean>> f = Futures.allAsList(futures);
                Futures.addCallback(f, new FutureCallback<List<Boolean>>() {
                    public void onSuccess(List<Boolean> poolCreationResults) {
                        // If any of the creation failed, they will have signaled a connection failure
                        // which will trigger a reconnection to the node. So don't bother marking UP.
                        if (Iterables.any(poolCreationResults, Predicates.equalTo(false))) {
                            logger.debug("Connection pool cannot be created, not marking {} UP", host);
                            return;
                        }

                        host.setUp();

                        for (Host.StateListener listener : listeners)
                            listener.onUp(host);
                    }

                    public void onFailure(Throwable t) {
                        // That future is not really supposed to throw unexpected exceptions
                        if (!(t instanceof InterruptedException))
                            logger.error("Unexpected error while marking node UP: while this shouldn't happen, this shouldn't be critical", t);
                    }
                });

                f.get();

                // Now, check if there isn't pools to create/remove following the addition.
                // We do that now only so that it's not called before we've set the node up.
                for (SessionManager s : sessions)
                    s.updateCreatedPools(blockingExecutor);

            } finally {
                host.notificationsLock.unlock();
            }
        }

        public ListenableFuture<?> triggerOnDown(final Host host) {
            return triggerOnDown(host, false);
        }

        public ListenableFuture<?> triggerOnDown(final Host host, final boolean isHostAddition) {
            return executor.submit(new ExceptionCatchingRunnable() {
                @Override
                public void runMayThrow() throws InterruptedException, ExecutionException {
                    onDown(host, isHostAddition, false);
                }
            });
        }

        public void onSuspected(final Host host) {
            logger.debug("Host {} is Suspected", host);

            if (isClosed())
                return;

            // We shouldn't really get there for IGNORED nodes since we shouldn't have
            // connected to one in the first place, but if we ever do, simply hand it
            // off to onDown
            if (loadBalancingPolicy().distance(host) == HostDistance.IGNORED) {
                triggerOnDown(host);
                return;
            }

            // We need to
            //  1) mark the node suspect if no-one has bitten us to it
            //  2) start the reconnection attempt
            //  3) inform the loadbalancing policy
            // We must do 2) before 3) as we want the policy to be able to rely
            // on the reconnection attempt future.
            //
            // If multiple threads get there, we want to start reconnection attempts only
            // once, but we also don't want said threads to return from this method before
            // the loadbalancing policy has been informed (otherwise those threads won't
            // consider the host suspect but simply ignore it). So we synchronize.
            synchronized (host) {
                // If we've already marked the node down/suspected, ignore this
                if (!host.setSuspected() || host.reconnectionAttempt.get() != null)
                    return;

                // Start the initial initial reconnection attempt
                host.initialReconnectionAttempt.set(executor.submit(new ExceptionCatchingRunnable() {
                    @Override
                    public void runMayThrow() throws InterruptedException, ExecutionException {
                        boolean success;
                        try {
                            // TODO: as for the ReconnectionHandler, we could avoid "wasting" this connection
                            connectionFactory.open(host).closeAsync();
                            // Note that we want to do the pool creation on this thread because we want that
                            // when onUp return, the host is ready for querying
                            onUp(host, MoreExecutors.sameThreadExecutor());
                            // If one of the connections in onUp failed, it signaled the error and triggerd onDown,
                            // but onDown aborted because this reconnection attempt was in progress (JAVA-577).
                            // Test the state now to check than onUp succeeded (we know it's up-to-date since onUp was
                            // executed synchronously).
                            success = host.state == Host.State.UP;
                        } catch (Exception e) {
                            success = false;
                        }
                        if (!success)
                            onDown(host, false, true);
                    }
                }));

                loadBalancingPolicy().onSuspected(host);
            }

            controlConnection.onSuspected(host);
            for (SessionManager s : sessions)
                s.onSuspected(host);

            for (Host.StateListener listener : listeners)
                listener.onSuspected(host);
        }

        // Use triggerOnDown unless you're sure you want to run this on the current thread.
        private void onDown(final Host host, final boolean isHostAddition, final boolean isSuspectedVerification) throws InterruptedException, ExecutionException {
            logger.debug("Host {} is DOWN", host);

            if (isClosed())
                return;

            boolean locked = host.notificationsLock.tryLock(NOTIF_LOCK_TIMEOUT_SECONDS, TimeUnit.SECONDS);
            if (!locked) {
                logger.warn("Could not acquire notifications lock within {} seconds, ignoring DOWN notification for {}", NOTIF_LOCK_TIMEOUT_SECONDS, host);
                return;
            }
            try {

                // If we're SUSPECT and not the task validating the suspicion, then some other task is
                // already checking to verify if the node is really down (or if it's simply that the
                // connections where broken). So just skip this in that case.
                if (!isSuspectedVerification && host.state == Host.State.SUSPECT) {
                    logger.debug("Aborting onDown because a reconnection is running on SUSPECT host {}", host);
                    return;
                }

                // Note: we don't want to skip that method if !host.isUp() because we set isUp
                // late in onUp, and so we can rely on isUp if there is an error during onUp.
                // But if there is a reconnection attempt in progress already, then we know
                // we've already gone through that method since the last successful onUp(), so
                // we're good skipping it.
                if (host.reconnectionAttempt.get() != null) {
                    logger.debug("Aborting onDown because a reconnection is running on DOWN host {}", host);
                    return;
                }

                // Remember if we care about this node at all. We must call this before
                // we've signalled the load balancing policy, since most policy will always
                // IGNORE down nodes anyway.
                HostDistance distance = loadBalancingPolicy().distance(host);

                boolean wasUp = host.isUp();
                host.setDown();

                loadBalancingPolicy().onDown(host);
                controlConnection.onDown(host);
                for (SessionManager s : sessions)
                    s.onDown(host);

                // Contrarily to other actions of that method, there is no reason to notify listeners
                // unless the host was UP at the beginning of this function since even if a onUp fail
                // mid-method, listeners won't have been notified of the UP.
                if (wasUp) {
                    for (Host.StateListener listener : listeners)
                        listener.onDown(host);
                }

                // Don't start a reconnection if we ignore the node anyway (JAVA-314)
                if (distance == HostDistance.IGNORED)
                    return;

                // Note: we basically waste the first successful reconnection, but it's probably not a big deal
                logger.debug("{} is down, scheduling connection retries", host);
                startPeriodicReconnectionAttempt(host, isHostAddition);
            } finally {
                host.notificationsLock.unlock();
            }
        }

        void startPeriodicReconnectionAttempt(final Host host, final boolean isHostAddition) {
            new AbstractReconnectionHandler(reconnectionExecutor, reconnectionPolicy().newSchedule(), host.reconnectionAttempt) {

                protected Connection tryReconnect() throws ConnectionException, InterruptedException, UnsupportedProtocolVersionException, ClusterNameMismatchException {
                    return connectionFactory.open(host);
                }

                protected void onReconnection(Connection connection) {
                    // We don't use that first connection so close it.
                    // TODO: this is a bit wasteful, we should consider passing it to onAdd/onUp so
                    // we use it for the first HostConnectionPool created
                    connection.closeAsync();
                    // Make sure we have up-to-date infos on that host before adding it (so we typically
                    // catch that an upgraded node uses a new cassandra version).
                    if (controlConnection.refreshNodeInfo(host)) {
                        logger.debug("Successful reconnection to {}, setting host UP", host);
                        try {
                            if (isHostAddition)
                                onAdd(host);
                            else
                                onUp(host);
                        } catch (InterruptedException e) {
                            Thread.currentThread().interrupt();
                        } catch (Exception e) {
                            logger.error("Unexpected error while setting node up", e);
                        }
                    } else {
                        logger.debug("Not enough info for {}, ignoring host", host);
                    }
                }

                protected boolean onConnectionException(ConnectionException e, long nextDelayMs) {
                    if (logger.isDebugEnabled())
                        logger.debug("Failed reconnection to {} ({}), scheduling retry in {} milliseconds", host, e.getMessage(), nextDelayMs);
                    return true;
                }

                protected boolean onUnknownException(Exception e, long nextDelayMs) {
                    logger.error(String.format("Unknown error during reconnection to %s, scheduling retry in %d milliseconds", host, nextDelayMs), e);
                    return true;
                }

                protected boolean onAuthenticationException(AuthenticationException e, long nextDelayMs) {
                    logger.error(String.format("Authentication error during reconnection to %s, scheduling retry in %d milliseconds", host, nextDelayMs), e);
                    return true;
                }

            }.start();
        }

        void startSingleReconnectionAttempt(final Host host) {
            if (isClosed() || host.isUp())
                return;

            logger.debug("Scheduling one-time reconnection to {}", host);

            // Setting an initial delay of 0 to start immediately, and all the exception handlers return false to prevent further attempts
            new AbstractReconnectionHandler(reconnectionExecutor, reconnectionPolicy().newSchedule(), host.reconnectionAttempt, 0) {

                protected Connection tryReconnect() throws ConnectionException, InterruptedException, UnsupportedProtocolVersionException, ClusterNameMismatchException {
                    return connectionFactory.open(host);
                }

                protected void onReconnection(Connection connection) {
                    // We don't use that first connection so close it.
                    // TODO: this is a bit wasteful, we should consider passing it to onAdd/onUp so
                    // we use it for the first HostConnectionPool created
                    connection.closeAsync();
                    // Make sure we have up-to-date infos on that host before adding it (so we typically
                    // catch that an upgraded node uses a new cassandra version).
                    if (controlConnection.refreshNodeInfo(host)) {
                        logger.debug("Successful reconnection to {}, setting host UP", host);
                        try {
                            onUp(host);
                        } catch (InterruptedException e) {
                            Thread.currentThread().interrupt();
                        } catch (Exception e) {
                            logger.error("Unexpected error while setting node up", e);
                        }
                    } else {
                        logger.debug("Not enough info for {}, ignoring host", host);
                    }
                }

                protected boolean onConnectionException(ConnectionException e, long nextDelayMs) {
                    if (logger.isDebugEnabled())
                        logger.debug("Failed one-time reconnection to {} ({})", host, e.getMessage());
                    return false;
                }

                protected boolean onUnknownException(Exception e, long nextDelayMs) {
                    logger.error(String.format("Unknown error during one-time reconnection to %s", host), e);
                    return false;
                }

                protected boolean onAuthenticationException(AuthenticationException e, long nextDelayMs) {
                    logger.error(String.format("Authentication error during one-time reconnection to %s", host), e);
                    return false;
                }
            }.start();
        }

        public ListenableFuture<?> triggerOnAdd(final Host host) {
            return executor.submit(new ExceptionCatchingRunnable() {
                @Override
                public void runMayThrow() throws InterruptedException, ExecutionException {
                    onAdd(host);
                }
            });
        }

        // Use triggerOnAdd unless you're sure you want to run this on the current thread.
        private void onAdd(final Host host) throws InterruptedException, ExecutionException {
            if (isClosed())
                return;

            logger.info("New Cassandra host {} added", host);

            if (!connectionFactory.protocolVersion.isSupportedBy(host)) {
                logUnsupportedVersionProtocol(host, connectionFactory.protocolVersion);
                return;
            }

            boolean locked = host.notificationsLock.tryLock(NOTIF_LOCK_TIMEOUT_SECONDS, TimeUnit.SECONDS);
            if (!locked) {
                logger.warn("Could not acquire notifications lock within {} seconds, ignoring ADD notification for {}", NOTIF_LOCK_TIMEOUT_SECONDS, host);
                return;
            }
            try {
<<<<<<< HEAD
                prepareAllQueries(host);
            } catch (InterruptedException e) {
                Thread.currentThread().interrupt();
                // Don't propagate because we don't want to prevent other listener to run
            } catch (UnsupportedProtocolVersionException e) {
                logUnsupportedVersionProtocol(host, e.unsupportedVersion);
                return;
            } catch (ClusterNameMismatchException e) {
                logClusterNameMismatch(host, e.expectedClusterName, e.actualClusterName);
                return;
            }

            controlConnection.onAdd(host);

            List<ListenableFuture<Boolean>> futures = new ArrayList<ListenableFuture<Boolean>>(sessions.size());
            for (SessionManager s : sessions)
                futures.add(s.maybeAddPool(host, blockingExecutor));

            // Only mark the node up once all session have added their pool (if the load-balancing
            // policy says it should), so that Host.isUp() don't return true before we're reconnected
            // to the node.
            ListenableFuture<List<Boolean>> f = Futures.allAsList(futures);
            Futures.addCallback(f, new FutureCallback<List<Boolean>>() {
                public void onSuccess(List<Boolean> poolCreationResults) {
                    // If any of the creation failed, they will have signaled a connection failure
                    // which will trigger a reconnection to the node. So don't bother marking UP.
                    if (Iterables.any(poolCreationResults, Predicates.equalTo(false))) {
                        logger.debug("Connection pool cannot be created, not marking {} UP", host);
                        return;
                    }
=======
>>>>>>> e33043b2

                // Adds to the load balancing first and foremost, as doing so might change the decision
                // it will make for distance() on that node (not likely but we leave that possibility).
                // This does mean the policy may start returning that node for query plan, but as long
                // as no pools have been created (below) this will be ignored by RequestHandler so it's fine.
                loadBalancingPolicy().onAdd(host);

                // Next, if the host should be ignored, well, ignore it.
                if (loadBalancingPolicy().distance(host) == HostDistance.IGNORED) {
                    // We still mark the node UP though as it should be (and notifiy the listeners).
                    // We'll mark it down if we have  a notification anyway and we've documented that especially
                    // for IGNORED hosts, the isUp() method was a best effort guess
                    host.setUp();
                    for (Host.StateListener listener : listeners)
                        listener.onAdd(host);
                    return;
                }

                try {
                    prepareAllQueries(host);
                } catch (InterruptedException e) {
                    Thread.currentThread().interrupt();
                    // Don't propagate because we don't want to prevent other listener to run
                } catch (UnsupportedProtocolVersionException e) {
                    logUnsupportedVersionProtocol(host);
                    return;
                } catch (ClusterNameMismatchException e) {
                    logClusterNameMismatch(host, e.expectedClusterName, e.actualClusterName);
                    return;
                }

                controlConnection.onAdd(host);

                List<ListenableFuture<Boolean>> futures = new ArrayList<ListenableFuture<Boolean>>(sessions.size());
                for (SessionManager s : sessions)
                    futures.add(s.maybeAddPool(host, blockingExecutor));

                // Only mark the node up once all session have added their pool (if the load-balancing
                // policy says it should), so that Host.isUp() don't return true before we're reconnected
                // to the node.
                ListenableFuture<List<Boolean>> f = Futures.allAsList(futures);
                Futures.addCallback(f, new FutureCallback<List<Boolean>>() {
                    public void onSuccess(List<Boolean> poolCreationResults) {
                        // If any of the creation failed, they will have signaled a connection failure
                        // which will trigger a reconnection to the node. So don't bother marking UP.
                        if (Iterables.any(poolCreationResults, Predicates.equalTo(false))) {
                            logger.debug("Connection pool cannot be created, not marking {} UP", host);
                            return;
                        }

                        host.setUp();

                        for (Host.StateListener listener : listeners)
                            listener.onAdd(host);
                    }

                    public void onFailure(Throwable t) {
                        // That future is not really supposed to throw unexpected exceptions
                        if (!(t instanceof InterruptedException))
                            logger.error("Unexpected error while adding node: while this shouldn't happen, this shouldn't be critical", t);
                    }
                });

                f.get();

                // Now, check if there isn't pools to create/remove following the addition.
                // We do that now only so that it's not called before we've set the node up.
                for (SessionManager s : sessions)
                    s.updateCreatedPools(blockingExecutor);

            } finally {
                host.notificationsLock.unlock();
            }
        }

        public ListenableFuture<?> triggerOnRemove(final Host host) {
            return executor.submit(new ExceptionCatchingRunnable() {
                @Override
                public void runMayThrow() throws InterruptedException, ExecutionException {
                    onRemove(host);
                }
            });
        }

        // Use triggerOnRemove unless you're sure you want to run this on the current thread.
        private void onRemove(Host host) throws InterruptedException, ExecutionException {
            if (isClosed())
                return;

            boolean locked = host.notificationsLock.tryLock(NOTIF_LOCK_TIMEOUT_SECONDS, TimeUnit.SECONDS);
            if (!locked) {
                logger.warn("Could not acquire notifications lock within {} seconds, ignoring REMOVE notification for {}", NOTIF_LOCK_TIMEOUT_SECONDS, host);
                return;
            }
            try {

                host.setDown();

                logger.debug("Removing host {}", host);
                loadBalancingPolicy().onRemove(host);
                controlConnection.onRemove(host);
                for (SessionManager s : sessions)
                    s.onRemove(host);

                for (Host.StateListener listener : listeners)
                    listener.onRemove(host);
            } finally {
                host.notificationsLock.unlock();
            }
        }

        public boolean signalConnectionFailure(Host host, ConnectionException exception, boolean isHostAddition, boolean markSuspected) {
            // Don't signal failure until we've fully initialized the controlConnection as this might mess up with
            // the protocol detection
            if (!isFullyInit || isClosed())
                return true;

            boolean isDown = host.signalConnectionFailure(exception);
            if (isDown) {
                if (isHostAddition || !markSuspected) {
                    triggerOnDown(host, isHostAddition);
                } else {
                    // Note that we do want to call onSuspected on the current thread, as the whole point is
                    // that by the time this method return, the host initialReconnectionAttempt will have been
                    // set and the load balancing policy informed of the suspection. We know that onSuspected
                    // does little work (and non blocking one) itself however.
                    onSuspected(host);
                }
            }
            return isDown;
        }

        public void removeHost(Host host, boolean isInitialConnection) {
            if (host == null)
                return;

            if (metadata.remove(host)) {
                if (isInitialConnection) {
                    logger.warn("You listed {} in your contact points, but it could not be reached at startup", host);
                } else {
                    logger.info("Cassandra host {} removed", host);
                    triggerOnRemove(host);
                }
            }
        }

        public void ensurePoolsSizing() {
            if (protocolVersion().compareTo(ProtocolVersion.V3) >= 0)
                return;

            for (SessionManager session : sessions) {
                for (HostConnectionPool pool : session.pools.values())
                    pool.ensureCoreConnections();
            }
        }

        public PreparedStatement addPrepared(PreparedStatement stmt) {
            PreparedStatement previous = preparedQueries.putIfAbsent(stmt.getPreparedId().id, stmt);
            if (previous != null) {
                logger.warn("Re-preparing already prepared query {}. Please note that preparing the same query more than once is "
                          + "generally an anti-pattern and will likely affect performance. Consider preparing the statement only once.", stmt.getQueryString());

                // The one object in the cache will get GCed once it's not referenced by the client anymore since we use a weak reference.
                // So we need to make sure that the instance we do return to the user is the one that is in the cache.
                return previous;
            }
            return stmt;
        }

        private void prepareAllQueries(Host host) throws InterruptedException, UnsupportedProtocolVersionException, ClusterNameMismatchException {
            if (preparedQueries.isEmpty())
                return;

            logger.debug("Preparing {} prepared queries on newly up node {}", preparedQueries.size(), host);
            try {
                Connection connection = connectionFactory.open(host);

                try
                {
                    try {
                        ControlConnection.waitForSchemaAgreement(connection, this);
                    } catch (ExecutionException e) {
                        // As below, just move on
                    }

                    // Furthermore, along with each prepared query we keep the current keyspace at the time of preparation
                    // as we need to make it is the same when we re-prepare on new/restarted nodes. Most query will use the
                    // same keyspace so keeping it each time is slightly wasteful, but this doesn't really matter and is
                    // simpler. Besides, we do avoid in prepareAllQueries to not set the current keyspace more than needed.

                    // We need to make sure we prepared every query with the right current keyspace, i.e. the one originally
                    // used for preparing it. However, since we are likely that all prepared query belong to only a handful
                    // of different keyspace (possibly only one), and to avoid setting the current keyspace more than needed,
                    // we first sort the query per keyspace.
                    SetMultimap<String, String> perKeyspace = HashMultimap.create();
                    for (PreparedStatement ps : preparedQueries.values()) {
                        // It's possible for a query to not have a current keyspace. But since null doesn't work well as
                        // map keys, we use the empty string instead (that is not a valid keyspace name).
                        String keyspace = ps.getQueryKeyspace() == null ? "" : ps.getQueryKeyspace();
                        perKeyspace.put(keyspace, ps.getQueryString());
                    }

                    for (String keyspace : perKeyspace.keySet())
                    {
                        // Empty string mean no particular keyspace to set
                        if (!keyspace.isEmpty())
                            connection.setKeyspace(keyspace);

                        List<Connection.Future> futures = new ArrayList<Connection.Future>(preparedQueries.size());
                        for (String query : perKeyspace.get(keyspace)) {
                            futures.add(connection.write(new Requests.Prepare(query)));
                        }
                        for (Connection.Future future : futures) {
                            try {
                                future.get();
                            } catch (ExecutionException e) {
                                // This "might" happen if we drop a CF but haven't removed it's prepared queries (which we don't do
                                // currently). It's not a big deal however as if it's a more serious problem it'll show up later when
                                // the query is tried for execution.
                                logger.debug("Unexpected error while preparing queries on new/newly up host", e);
                            }
                        }
                    }
                } finally {
                    connection.closeAsync();
                }
            } catch (ConnectionException e) {
                // Ignore, not a big deal
            } catch (AuthenticationException e) {
                // That's a bad news, but ignore at this point
            } catch (BusyConnectionException e) {
                // Ignore, not a big deal
            }
        }

        public void submitSchemaRefresh(final String keyspace, final String table, final String udt) {
            logger.trace("Submitting schema refresh");
            executor.submit(new ExceptionCatchingRunnable() {
                @Override
                public void runMayThrow() throws InterruptedException, ExecutionException {
                    controlConnection.refreshSchema(keyspace, table, udt);
                }
            });
        }

        // refresh the schema using the provided connection, and notice the future with the provided resultset once done
        public void refreshSchemaAndSignal(final Connection connection, final DefaultResultSetFuture future, final ResultSet rs, final String keyspace, final String table, final String udt) {
            if (logger.isDebugEnabled())
                logger.debug("Refreshing schema for {}{}", keyspace == null ? "" : keyspace, table == null ? "" : '.' + table);

            executor.submit(new Runnable() {
                @Override
                public void run() {
                    try {
                        // Before refreshing the schema, wait for schema agreement so
                        // that querying a table just after having created it don't fail.
                        if (!ControlConnection.waitForSchemaAgreement(connection, Cluster.Manager.this))
                            logger.warn("No schema agreement from live replicas after {} s. The schema may not be up to date on some nodes.", configuration.getProtocolOptions().getMaxSchemaAgreementWaitSeconds());
                        ControlConnection.refreshSchema(connection, keyspace, table, udt, Cluster.Manager.this, false);
                    } catch (Exception e) {
                        logger.error("Error during schema refresh ({}). The schema from Cluster.getMetadata() might appear stale. Asynchronously submitting job to fix.", e.getMessage());
                        submitSchemaRefresh(keyspace, table, udt);
                    } finally {
                        // Always sets the result
                        future.setResult(rs);
                    }
                }
            });
        }

        // Called when some message has been received but has been initiated from the server (streamId < 0).
        // This is called on an I/O thread, so all blocking operation must be done on an executor.
        @Override
        public void handle(Message.Response response) {

            if (!(response instanceof Responses.Event)) {
                logger.error("Received an unexpected message from the server: {}", response);
                return;
            }

            final ProtocolEvent event = ((Responses.Event)response).event;

            logger.debug("Received event {}, scheduling delivery", response);

            switch (event.type) {
                case TOPOLOGY_CHANGE:
                    ProtocolEvent.TopologyChange tpc = (ProtocolEvent.TopologyChange)event;
                    InetSocketAddress tpAddr = translateAddress(tpc.node.getAddress());
                    switch (tpc.change) {
                        case NEW_NODE:
                            final Host newHost = metadata.add(tpAddr);
                            if (newHost != null) {
                                // Cassandra tends to send notifications for new/up nodes a bit early (it is triggered once
                                // gossip is up, but that is before the client-side server is up), so we add a delay
                                // (otherwise the connection will likely fail and have to be retry which is wasteful). This
                                // probably should be fixed C* side, after which we'll be able to remove this.
                                scheduledTasksExecutor.schedule(new ExceptionCatchingRunnable() {
                                    @Override
                                    public void runMayThrow() throws InterruptedException, ExecutionException {
                                        // Make sure we have up-to-date infos on that host before adding it (so we typically
                                        // catch that an upgraded node uses a new cassandra version).
                                        if (controlConnection.refreshNodeInfo(newHost)) {
                                            onAdd(newHost);
                                        } else {
                                            logger.debug("Not enough info for {}, ignoring host", newHost);
                                        }
                                    }
                                }, NEW_NODE_DELAY_SECONDS, TimeUnit.SECONDS);
                            }
                            break;
                        case REMOVED_NODE:
                            removeHost(metadata.getHost(tpAddr), false);
                            break;
                        case MOVED_NODE:
                            executor.submit(new ExceptionCatchingRunnable() {
                                @Override
                                public void runMayThrow() {
                                    controlConnection.refreshNodeListAndTokenMap();
                                }
                            });
                            break;
                    }
                    break;
                case STATUS_CHANGE:
                    ProtocolEvent.StatusChange stc = (ProtocolEvent.StatusChange)event;
                    InetSocketAddress stAddr = translateAddress(stc.node.getAddress());
                    switch (stc.status) {
                        case UP:
                            final Host hostUp = metadata.getHost(stAddr);
                            if (hostUp == null) {
                                final Host h = metadata.add(stAddr);
                                // If hostUp is still null, it means we didn't knew about it the line before but
                                // got beaten at adding it to the metadata by another thread. In that case, it's
                                // fine to let the other thread win and ignore the notification here
                                if (h == null)
                                    return;

                                // See NEW_NODE above
                                scheduledTasksExecutor.schedule(new ExceptionCatchingRunnable() {
                                    @Override
                                    public void runMayThrow() throws InterruptedException, ExecutionException {
                                        // Make sure we have up-to-date infos on that host before adding it (so we typically
                                        // catch that an upgraded node uses a new cassandra version).
                                        if (controlConnection.refreshNodeInfo(h)) {
                                            onAdd(h);
                                        } else {
                                            logger.debug("Not enough info for {}, ignoring host", h);
                                        }
                                    }
                                }, NEW_NODE_DELAY_SECONDS, TimeUnit.SECONDS);
                            } else {
                                executor.submit(new ExceptionCatchingRunnable() {
                                    @Override
                                    public void runMayThrow() throws InterruptedException, ExecutionException {
                                        // Make sure we have up-to-date infos on that host before adding it (so we typically
                                        // catch that an upgraded node uses a new cassandra version).
                                        if (controlConnection.refreshNodeInfo(hostUp)) {
                                            onUp(hostUp);
                                        } else {
                                            logger.debug("Not enough info for {}, ignoring host", hostUp);
                                        }
                                    }
                                });
                            }
                            break;
                        case DOWN:
                            // Note that there is a slight risk we can receive the event late and thus
                            // mark the host down even though we already had reconnected successfully.
                            // But it is unlikely, and don't have too much consequence since we'll try reconnecting
                            // right away, so we favor the detection to make the Host.isUp method more reliable.
                            Host hostDown = metadata.getHost(stAddr);
                            if (hostDown != null)
                                triggerOnDown(hostDown);
                            break;
                    }
                    break;
                case SCHEMA_CHANGE:
                    ProtocolEvent.SchemaChange scc = (ProtocolEvent.SchemaChange)event;
                    switch (scc.change) {
                        case CREATED:
                            switch (scc.target) {
                                case KEYSPACE:
                                    submitSchemaRefresh(scc.keyspace, null, null);
                                    break;
                                case TABLE:
                                    submitSchemaRefresh(scc.keyspace, scc.name, null);
                                    break;
                                case TYPE:
                                    submitSchemaRefresh(scc.keyspace, null, scc.name);
                                    break;
                            }
                            break;
                        case DROPPED:
                            KeyspaceMetadata keyspace;
                            switch (scc.target) {
                                case KEYSPACE:
                                    manager.metadata.removeKeyspace(scc.keyspace);
                                    break;
                                case TABLE:
                                    keyspace = manager.metadata.getKeyspace(scc.keyspace);
                                    if (keyspace == null)
                                        logger.warn("Received a DROPPED notification for table {}.{}, but this keyspace is unknown in our metadata",
                                            scc.keyspace, scc.name);
                                    else
                                        keyspace.removeTable(scc.name);
                                    break;
                                case TYPE:
                                    keyspace = manager.metadata.getKeyspace(scc.keyspace);
                                    if (keyspace == null)
                                        logger.warn("Received a DROPPED notification for UDT {}.{}, but this keyspace is unknown in our metadata",
                                            scc.keyspace, scc.name);
                                    else
                                        keyspace.removeUserType(scc.name);
                                    break;
                            }
                            break;
                        case UPDATED:
                            switch (scc.target) {
                                case KEYSPACE:
                                    submitSchemaRefresh(scc.keyspace, null, null);
                                    break;
                                case TABLE:
                                    submitSchemaRefresh(scc.keyspace, scc.name, null);
                                    break;
                                case TYPE:
                                    submitSchemaRefresh(scc.keyspace, null, scc.name);
                                    break;
                            }
                            break;
                    }
                    break;
            }
        }

        void refreshConnectedHosts() {
            // Deal first with the control connection: if it's connected to a node that is not LOCAL, try
            // reconnecting (thus letting the loadBalancingPolicy pick a better node)
            Host ccHost = controlConnection.connectedHost();
            if (ccHost == null || loadBalancingPolicy().distance(ccHost) != HostDistance.LOCAL)
                controlConnection.reconnect();

            for (SessionManager s : sessions)
                s.updateCreatedPools(executor);
        }

        void refreshConnectedHost(Host host) {
            // Deal with the control connection if it was using this host
            Host ccHost = controlConnection.connectedHost();
            if (ccHost == null || ccHost.equals(host) && loadBalancingPolicy().distance(ccHost) != HostDistance.LOCAL)
                controlConnection.reconnect();

            for (SessionManager s : sessions)
                s.updateCreatedPools(host, executor);
        }

        private class ClusterCloseFuture extends CloseFuture.Forwarding {

            ClusterCloseFuture(List<CloseFuture> futures) {
                super(futures);
            }

            @Override
            public CloseFuture force() {
                // The only ExecutorService we haven't forced yet is executor
                shutdownNow(executor);
                return super.force();
            }

            @Override
            protected void onFuturesDone() {
                /*
                 * When we reach this, all sessions should be shutdown. We've also started a shutdown
                 * of the thread pools used by this object. Remains 2 things before marking the shutdown
                 * as done:
                 *   1) we need to wait for the completion of the shutdown of the Cluster threads pools.
                 *   2) we need to shutdown the Connection.Factory, i.e. the executors used by Netty.
                 * But at least for 2), we must not do it on the current thread because that could be
                 * a netty worker, which we're going to shutdown. So creates some thread for that.
                 */
                (new Thread("Shutdown-checker") {
                    public void run() {
                        // Just wait indefinitely on the the completion of the thread pools. Provided the user
                        // call force(), we'll never really block forever.
                        try {
                            reconnectionExecutor.awaitTermination(Long.MAX_VALUE, TimeUnit.SECONDS);
                            scheduledTasksExecutor.awaitTermination(Long.MAX_VALUE, TimeUnit.SECONDS);
                            executor.awaitTermination(Long.MAX_VALUE, TimeUnit.SECONDS);
                            blockingExecutor.awaitTermination(Long.MAX_VALUE, TimeUnit.SECONDS);

                            // Some of the jobs on the executors can be doing query stuff, so close the
                            // connectionFactory at the very last
                            connectionFactory.shutdown();

                            reaper.shutdown();

                            set(null);
                        } catch (InterruptedException e) {
                            Thread.currentThread().interrupt();
                            setException(e);
                        }
                    }
                }).start();
            }
        }
    }

    /**
     * Periodically ensures that closed connections are properly terminated once they have no more pending requests.
     *
     * This is normally done when the connection errors out, or when the last request is processed; this class acts as
     * a last-effort protection since unterminated connections can lead to deadlocks. If it terminates a connection,
     * this indicates a bug; warnings are logged so that this can be reported.
     *
     * @see Connection#tryTerminate(boolean)
     */
    static class ConnectionReaper {
        private static final int INTERVAL_MS = 15000;

        private final ScheduledExecutorService executor = Executors.newScheduledThreadPool(1, threadFactory("Reaper-%d"));
        private final Map<Connection, Long> connections = new ConcurrentHashMap<Connection, Long>();

        private volatile boolean shutdown;

        private final Runnable reaperTask = new Runnable() {
            @Override
            public void run() {
                long now = System.currentTimeMillis();
                Iterator<Entry<Connection, Long>> iterator = connections.entrySet().iterator();
                while (iterator.hasNext()) {
                    Entry<Connection, Long> entry = iterator.next();
                    Connection connection = entry.getKey();
                    Long terminateTime = entry.getValue();
                    if (terminateTime <= now) {
                        boolean terminated = connection.tryTerminate(true);
                        if (terminated)
                            iterator.remove();
                    }
                }
            }
        };

        ConnectionReaper() {
            executor.scheduleWithFixedDelay(reaperTask, INTERVAL_MS, INTERVAL_MS, TimeUnit.MILLISECONDS);
        }

        void register(Connection connection, long terminateTime) {
            if (shutdown) {
                // This should not happen since the reaper is shut down after all sessions.
                logger.warn("Connection registered after reaper shutdown: {}", connection);
                connection.tryTerminate(true);
            } else {
                connections.put(connection, terminateTime);
            }
        }

        void shutdown() {
            shutdown = true;
            // Force shutdown to avoid waiting for the interval, and run the task manually one last time
            executor.shutdownNow();
            reaperTask.run();
        }
    }
}<|MERGE_RESOLUTION|>--- conflicted
+++ resolved
@@ -1412,50 +1412,21 @@
             if (isClosed())
                 return;
 
-<<<<<<< HEAD
-            // We don't want to use the public Host.isUp() as this would make us skip the rest for suspected hosts
-            if (host.state == Host.State.UP)
-                return;
-
             if (!connectionFactory.protocolVersion.isSupportedBy(host)) {
                 logUnsupportedVersionProtocol(host, connectionFactory.protocolVersion);
                 return;
             }
 
-            // If there is a reconnection attempt scheduled for that node, cancel it
-            Future<?> scheduledAttempt = host.reconnectionAttempt.getAndSet(null);
-            if (scheduledAttempt != null) {
-                logger.debug("Cancelling reconnection attempt since node is UP");
-                scheduledAttempt.cancel(false);
-            }
-
-            try {
-                prepareAllQueries(host);
-            } catch (InterruptedException e) {
-                Thread.currentThread().interrupt();
-                // Don't propagate because we don't want to prevent other listener to run
-            } catch (UnsupportedProtocolVersionException e) {
-                logUnsupportedVersionProtocol(host, e.unsupportedVersion);
-                return;
-            } catch (ClusterNameMismatchException e) {
-                logClusterNameMismatch(host, e.expectedClusterName, e.actualClusterName);
-=======
-            if (connectionFactory.protocolVersion == 2 && !supportsProtocolV2(host)) {
-                logUnsupportedVersionProtocol(host);
-                return;
-            }
-
             boolean locked = host.notificationsLock.tryLock(NOTIF_LOCK_TIMEOUT_SECONDS, TimeUnit.SECONDS);
             if (!locked) {
                 logger.warn("Could not acquire notifications lock within {} seconds, ignoring UP notification for {}", NOTIF_LOCK_TIMEOUT_SECONDS, host);
->>>>>>> e33043b2
                 return;
             }
             try {
-
+                
                 // We don't want to use the public Host.isUp() as this would make us skip the rest for suspected hosts
                 if (host.state == Host.State.UP)
-                    return;
+                return;
 
                 // If there is a reconnection attempt scheduled for that node, cancel it
                 Future<?> scheduledAttempt = host.reconnectionAttempt.getAndSet(null);
@@ -1470,7 +1441,7 @@
                     Thread.currentThread().interrupt();
                     // Don't propagate because we don't want to prevent other listener to run
                 } catch (UnsupportedProtocolVersionException e) {
-                    logUnsupportedVersionProtocol(host);
+                    logUnsupportedVersionProtocol(host, e.unsupportedVersion);
                     return;
                 } catch (ClusterNameMismatchException e) {
                     logClusterNameMismatch(host, e.expectedClusterName, e.actualClusterName);
@@ -1803,39 +1774,6 @@
                 return;
             }
             try {
-<<<<<<< HEAD
-                prepareAllQueries(host);
-            } catch (InterruptedException e) {
-                Thread.currentThread().interrupt();
-                // Don't propagate because we don't want to prevent other listener to run
-            } catch (UnsupportedProtocolVersionException e) {
-                logUnsupportedVersionProtocol(host, e.unsupportedVersion);
-                return;
-            } catch (ClusterNameMismatchException e) {
-                logClusterNameMismatch(host, e.expectedClusterName, e.actualClusterName);
-                return;
-            }
-
-            controlConnection.onAdd(host);
-
-            List<ListenableFuture<Boolean>> futures = new ArrayList<ListenableFuture<Boolean>>(sessions.size());
-            for (SessionManager s : sessions)
-                futures.add(s.maybeAddPool(host, blockingExecutor));
-
-            // Only mark the node up once all session have added their pool (if the load-balancing
-            // policy says it should), so that Host.isUp() don't return true before we're reconnected
-            // to the node.
-            ListenableFuture<List<Boolean>> f = Futures.allAsList(futures);
-            Futures.addCallback(f, new FutureCallback<List<Boolean>>() {
-                public void onSuccess(List<Boolean> poolCreationResults) {
-                    // If any of the creation failed, they will have signaled a connection failure
-                    // which will trigger a reconnection to the node. So don't bother marking UP.
-                    if (Iterables.any(poolCreationResults, Predicates.equalTo(false))) {
-                        logger.debug("Connection pool cannot be created, not marking {} UP", host);
-                        return;
-                    }
-=======
->>>>>>> e33043b2
 
                 // Adds to the load balancing first and foremost, as doing so might change the decision
                 // it will make for distance() on that node (not likely but we leave that possibility).
@@ -1860,7 +1798,7 @@
                     Thread.currentThread().interrupt();
                     // Don't propagate because we don't want to prevent other listener to run
                 } catch (UnsupportedProtocolVersionException e) {
-                    logUnsupportedVersionProtocol(host);
+                    logUnsupportedVersionProtocol(host, e.unsupportedVersion);
                     return;
                 } catch (ClusterNameMismatchException e) {
                     logClusterNameMismatch(host, e.expectedClusterName, e.actualClusterName);
