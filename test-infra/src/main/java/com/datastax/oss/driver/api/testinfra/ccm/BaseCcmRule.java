/*
 * Licensed to the Apache Software Foundation (ASF) under one
 * or more contributor license agreements.  See the NOTICE file
 * distributed with this work for additional information
 * regarding copyright ownership.  The ASF licenses this file
 * to you under the Apache License, Version 2.0 (the
 * "License"); you may not use this file except in compliance
 * with the License.  You may obtain a copy of the License at
 *
 *     http://www.apache.org/licenses/LICENSE-2.0
 *
 * Unless required by applicable law or agreed to in writing, software
 * distributed under the License is distributed on an "AS IS" BASIS,
 * WITHOUT WARRANTIES OR CONDITIONS OF ANY KIND, either express or implied.
 * See the License for the specific language governing permissions and
 * limitations under the License.
 */

/*
 * Copyright (C) 2022 ScyllaDB
 *
 * Modified by ScyllaDB
 */
package com.datastax.oss.driver.api.testinfra.ccm;

import com.datastax.oss.driver.api.core.DefaultProtocolVersion;
import com.datastax.oss.driver.api.core.ProtocolVersion;
import com.datastax.oss.driver.api.core.Version;
import com.datastax.oss.driver.api.testinfra.*;
import com.datastax.oss.driver.api.testinfra.CassandraResourceRule;
<<<<<<< HEAD
import com.datastax.oss.driver.api.testinfra.requirement.BackendType;
import com.datastax.oss.driver.api.testinfra.requirement.VersionRequirement;
import java.util.Collection;
import java.util.Objects;
=======
import com.datastax.oss.driver.api.testinfra.requirement.BackendRequirementRule;
>>>>>>> 105d378f
import java.util.Optional;
import org.junit.AssumptionViolatedException;
import org.junit.runner.Description;
import org.junit.runners.model.Statement;

public abstract class BaseCcmRule extends CassandraResourceRule {

  protected final CcmBridge ccmBridge;

  BaseCcmRule(CcmBridge ccmBridge) {
    this.ccmBridge = ccmBridge;
    Runtime.getRuntime()
        .addShutdownHook(
            new Thread(
                () -> {
                  try {
                    ccmBridge.remove();
                  } catch (Exception e) {
                    // silently remove as may have already been removed.
                  }
                }));
  }

  @Override
  protected void before() {
    ccmBridge.create();
    ccmBridge.start();
  }

  @Override
  protected void after() {
    ccmBridge.remove();
  }

  private Statement buildErrorStatement(
      Version requirement, String description, boolean lessThan, boolean dse) {
    return new Statement() {

      @Override
      public void evaluate() {
        throw new AssumptionViolatedException(
            String.format(
                "Test requires %s %s %s but %s is configured.  Description: %s",
                lessThan ? "less than" : "at least",
                dse ? "DSE" : (CcmBridge.SCYLLA_ENABLEMENT ? "SCYLLA" : "C*"),
                requirement,
                dse
                    ? ccmBridge.getDseVersion().orElse(null)
                    : (CcmBridge.SCYLLA_ENABLEMENT
                        ? ccmBridge.getScyllaVersion().orElse(null)
                        : ccmBridge.getCassandraVersion()),
                description));
      }
    };
  }

  @Override
  public Statement apply(Statement base, Description description) {
<<<<<<< HEAD
    BackendType backend =
        ccmBridge.getDseVersion().isPresent() ? BackendType.DSE : BackendType.CASSANDRA;
    Version version = ccmBridge.getDseVersion().orElseGet(ccmBridge::getCassandraVersion);
    Collection<VersionRequirement> requirements = VersionRequirement.fromAnnotations(description);

    if (!VersionRequirement.meetsAny(requirements, backend, version)) {
=======
    if (BackendRequirementRule.meetsDescriptionRequirements(description)) {
      return super.apply(base, description);
    } else {
>>>>>>> 105d378f
      // requirements not met, throw reasoning assumption to skip test
      return new Statement() {
        @Override
        public void evaluate() {
          throw new AssumptionViolatedException(
              BackendRequirementRule.buildReasonString(description));
        }
      };
    }

    // Legacy skipping:
    // TODO: Use only VersionRequirement

    // Scylla-specific annotations
    ScyllaSkip scyllaSkip = description.getAnnotation(ScyllaSkip.class);
    if (scyllaSkip != null) {
      if (CcmBridge.SCYLLA_ENABLEMENT) {
        return new Statement() {

          @Override
          public void evaluate() {
            throw new AssumptionViolatedException(
                String.format(
                    "Test skipped when running with Scylla.  Description: %s", description));
          }
        };
      }
    }

    CassandraSkip cassandraSkip = description.getAnnotation(CassandraSkip.class);
    if (cassandraSkip != null) {
      if (!CcmBridge.SCYLLA_ENABLEMENT) {
        return new Statement() {

          @Override
          public void evaluate() {
            throw new AssumptionViolatedException(
                String.format(
                    "Test skipped when running with Cassandra.  Description: %s", description));
          }
        };
      }
    }

    // If test is annotated with CassandraRequirement or DseRequirement, ensure configured CCM
    // cluster meets those requirements.
    CassandraRequirement cassandraRequirement =
        description.getAnnotation(CassandraRequirement.class);

    if (cassandraRequirement != null) {
      // if the configured cassandra cassandraRequirement exceeds the one being used skip this test.
      if (!cassandraRequirement.min().isEmpty()) {
        Version minVersion = Version.parse(cassandraRequirement.min());
        if (minVersion.compareTo(ccmBridge.getCassandraVersion()) > 0) {
          return buildErrorStatement(minVersion, cassandraRequirement.description(), false, false);
        }
      }

      if (!cassandraRequirement.max().isEmpty()) {
        // if the test version exceeds the maximum configured one, fail out.
        Version maxVersion = Version.parse(cassandraRequirement.max());

        if (maxVersion.compareTo(ccmBridge.getCassandraVersion()) <= 0) {
          return buildErrorStatement(maxVersion, cassandraRequirement.description(), true, false);
        }
      }
    }

    DseRequirement dseRequirement = description.getAnnotation(DseRequirement.class);
    if (dseRequirement != null) {
      Optional<Version> dseVersionOption = ccmBridge.getDseVersion();
      if (!dseVersionOption.isPresent()) {
        return new Statement() {

          @Override
          public void evaluate() {
            throw new AssumptionViolatedException("Test Requires DSE but C* is configured.");
          }
        };
      } else {
        Version dseVersion = dseVersionOption.get();
        if (!dseRequirement.min().isEmpty()) {
          Version minVersion = Version.parse(dseRequirement.min());
          if (minVersion.compareTo(dseVersion) > 0) {
            return buildErrorStatement(minVersion, dseRequirement.description(), false, true);
          }
        }

        if (!dseRequirement.max().isEmpty()) {
          Version maxVersion = Version.parse(dseRequirement.max());

          if (maxVersion.compareTo(dseVersion) <= 0) {
            return buildErrorStatement(maxVersion, dseRequirement.description(), true, true);
          }
        }
      }
    }

    ScyllaRequirement scyllaRequirement = description.getAnnotation(ScyllaRequirement.class);
    if (scyllaRequirement != null) {
      Optional<Version> scyllaVersionOption = ccmBridge.getScyllaVersion();
      if (!scyllaVersionOption.isPresent()) {
        return new Statement() {
          @Override
          public void evaluate() {
            throw new AssumptionViolatedException(
                "Test has Scylla version requirement, but CCMBridge is not configured for Scylla.");
          }
        };
      }
      Version scyllaVersion = scyllaVersionOption.get();
      if (CcmBridge.SCYLLA_ENTERPRISE) {
        if (!scyllaRequirement.minEnterprise().isEmpty()) {
          Version minVersion =
              Objects.requireNonNull(Version.parse(scyllaRequirement.minEnterprise()));
          if (minVersion.compareTo(scyllaVersion) > 0) {
            return buildErrorStatement(minVersion, scyllaRequirement.description(), false, false);
          }
        }
        if (!scyllaRequirement.maxEnterprise().isEmpty()) {
          Version maxVersion =
              Objects.requireNonNull(Version.parse(scyllaRequirement.maxEnterprise()));
          if (maxVersion.compareTo(scyllaVersion) <= 0) {
            return buildErrorStatement(maxVersion, scyllaRequirement.description(), true, false);
          }
        }
      } else {
        if (!scyllaRequirement.minOSS().isEmpty()) {
          Version minVersion = Objects.requireNonNull(Version.parse(scyllaRequirement.minOSS()));
          if (minVersion.compareTo(scyllaVersion) > 0) {
            return buildErrorStatement(minVersion, scyllaRequirement.description(), false, false);
          }
        }
        if (!scyllaRequirement.maxOSS().isEmpty()) {
          Version maxVersion = Objects.requireNonNull(Version.parse(scyllaRequirement.maxOSS()));
          if (maxVersion.compareTo(CcmBridge.VERSION) <= 0) {
            return buildErrorStatement(maxVersion, scyllaRequirement.description(), true, false);
          }
        }
      }
    }

    return super.apply(base, description);
  }

  public Version getCassandraVersion() {
    return ccmBridge.getCassandraVersion();
  }

  public Optional<Version> getDseVersion() {
    return ccmBridge.getDseVersion();
  }

  @Override
  public ProtocolVersion getHighestProtocolVersion() {
    if (ccmBridge.getCassandraVersion().compareTo(Version.V2_2_0) >= 0) {
      return DefaultProtocolVersion.V4;
    } else {
      return DefaultProtocolVersion.V3;
    }
  }
}<|MERGE_RESOLUTION|>--- conflicted
+++ resolved
@@ -26,16 +26,12 @@
 import com.datastax.oss.driver.api.core.DefaultProtocolVersion;
 import com.datastax.oss.driver.api.core.ProtocolVersion;
 import com.datastax.oss.driver.api.core.Version;
-import com.datastax.oss.driver.api.testinfra.*;
 import com.datastax.oss.driver.api.testinfra.CassandraResourceRule;
-<<<<<<< HEAD
-import com.datastax.oss.driver.api.testinfra.requirement.BackendType;
-import com.datastax.oss.driver.api.testinfra.requirement.VersionRequirement;
-import java.util.Collection;
+import com.datastax.oss.driver.api.testinfra.CassandraSkip;
+import com.datastax.oss.driver.api.testinfra.ScyllaRequirement;
+import com.datastax.oss.driver.api.testinfra.ScyllaSkip;
+import com.datastax.oss.driver.api.testinfra.requirement.BackendRequirementRule;
 import java.util.Objects;
-=======
-import com.datastax.oss.driver.api.testinfra.requirement.BackendRequirementRule;
->>>>>>> 105d378f
 import java.util.Optional;
 import org.junit.AssumptionViolatedException;
 import org.junit.runner.Description;
@@ -94,30 +90,8 @@
 
   @Override
   public Statement apply(Statement base, Description description) {
-<<<<<<< HEAD
-    BackendType backend =
-        ccmBridge.getDseVersion().isPresent() ? BackendType.DSE : BackendType.CASSANDRA;
-    Version version = ccmBridge.getDseVersion().orElseGet(ccmBridge::getCassandraVersion);
-    Collection<VersionRequirement> requirements = VersionRequirement.fromAnnotations(description);
-
-    if (!VersionRequirement.meetsAny(requirements, backend, version)) {
-=======
-    if (BackendRequirementRule.meetsDescriptionRequirements(description)) {
-      return super.apply(base, description);
-    } else {
->>>>>>> 105d378f
-      // requirements not met, throw reasoning assumption to skip test
-      return new Statement() {
-        @Override
-        public void evaluate() {
-          throw new AssumptionViolatedException(
-              BackendRequirementRule.buildReasonString(description));
-        }
-      };
-    }
 
     // Legacy skipping:
-    // TODO: Use only VersionRequirement
 
     // Scylla-specific annotations
     ScyllaSkip scyllaSkip = description.getAnnotation(ScyllaSkip.class);
@@ -147,60 +121,6 @@
                     "Test skipped when running with Cassandra.  Description: %s", description));
           }
         };
-      }
-    }
-
-    // If test is annotated with CassandraRequirement or DseRequirement, ensure configured CCM
-    // cluster meets those requirements.
-    CassandraRequirement cassandraRequirement =
-        description.getAnnotation(CassandraRequirement.class);
-
-    if (cassandraRequirement != null) {
-      // if the configured cassandra cassandraRequirement exceeds the one being used skip this test.
-      if (!cassandraRequirement.min().isEmpty()) {
-        Version minVersion = Version.parse(cassandraRequirement.min());
-        if (minVersion.compareTo(ccmBridge.getCassandraVersion()) > 0) {
-          return buildErrorStatement(minVersion, cassandraRequirement.description(), false, false);
-        }
-      }
-
-      if (!cassandraRequirement.max().isEmpty()) {
-        // if the test version exceeds the maximum configured one, fail out.
-        Version maxVersion = Version.parse(cassandraRequirement.max());
-
-        if (maxVersion.compareTo(ccmBridge.getCassandraVersion()) <= 0) {
-          return buildErrorStatement(maxVersion, cassandraRequirement.description(), true, false);
-        }
-      }
-    }
-
-    DseRequirement dseRequirement = description.getAnnotation(DseRequirement.class);
-    if (dseRequirement != null) {
-      Optional<Version> dseVersionOption = ccmBridge.getDseVersion();
-      if (!dseVersionOption.isPresent()) {
-        return new Statement() {
-
-          @Override
-          public void evaluate() {
-            throw new AssumptionViolatedException("Test Requires DSE but C* is configured.");
-          }
-        };
-      } else {
-        Version dseVersion = dseVersionOption.get();
-        if (!dseRequirement.min().isEmpty()) {
-          Version minVersion = Version.parse(dseRequirement.min());
-          if (minVersion.compareTo(dseVersion) > 0) {
-            return buildErrorStatement(minVersion, dseRequirement.description(), false, true);
-          }
-        }
-
-        if (!dseRequirement.max().isEmpty()) {
-          Version maxVersion = Version.parse(dseRequirement.max());
-
-          if (maxVersion.compareTo(dseVersion) <= 0) {
-            return buildErrorStatement(maxVersion, dseRequirement.description(), true, true);
-          }
-        }
       }
     }
 
@@ -248,7 +168,18 @@
       }
     }
 
-    return super.apply(base, description);
+    if (BackendRequirementRule.meetsDescriptionRequirements(description)) {
+      return super.apply(base, description);
+    } else {
+      // requirements not met, throw reasoning assumption to skip test
+      return new Statement() {
+        @Override
+        public void evaluate() {
+          throw new AssumptionViolatedException(
+              BackendRequirementRule.buildReasonString(description));
+        }
+      };
+    }
   }
 
   public Version getCassandraVersion() {
