/*
 * Licensed to the Apache Software Foundation (ASF) under one
 * or more contributor license agreements.  See the NOTICE file
 * distributed with this work for additional information
 * regarding copyright ownership.  The ASF licenses this file
 * to you under the Apache License, Version 2.0 (the
 * "License"); you may not use this file except in compliance
 * with the License.  You may obtain a copy of the License at
 *
 *     http://www.apache.org/licenses/LICENSE-2.0
 *
 * Unless required by applicable law or agreed to in writing, software
 * distributed under the License is distributed on an "AS IS" BASIS,
 * WITHOUT WARRANTIES OR CONDITIONS OF ANY KIND, either express or implied.
 * See the License for the specific language governing permissions and
 * limitations under the License.
 */

/*
 * Copyright (C) 2022 ScyllaDB
 *
 * Modified by ScyllaDB
 */
package com.datastax.oss.driver.core.metadata;

import static org.assertj.core.api.Assertions.assertThat;
import static org.awaitility.Awaitility.await;

import com.datastax.oss.driver.api.core.CqlIdentifier;
import com.datastax.oss.driver.api.core.CqlSession;
import com.datastax.oss.driver.api.core.Version;
import com.datastax.oss.driver.api.core.config.DefaultDriverOption;
import com.datastax.oss.driver.api.core.config.DriverConfigLoader;
import com.datastax.oss.driver.api.core.config.DriverExecutionProfile;
import com.datastax.oss.driver.api.core.cql.SimpleStatement;
import com.datastax.oss.driver.api.core.metadata.Metadata;
import com.datastax.oss.driver.api.core.metadata.TokenMap;
import com.datastax.oss.driver.api.core.metadata.schema.ColumnMetadata;
import com.datastax.oss.driver.api.core.metadata.schema.KeyspaceMetadata;
import com.datastax.oss.driver.api.core.metadata.schema.TableMetadata;
import com.datastax.oss.driver.api.core.type.DataTypes;
<<<<<<< HEAD
import com.datastax.oss.driver.api.testinfra.CassandraRequirement;
import com.datastax.oss.driver.api.testinfra.ScyllaSkip;
=======
>>>>>>> 105d378f
import com.datastax.oss.driver.api.testinfra.ccm.CcmRule;
import com.datastax.oss.driver.api.testinfra.requirement.BackendRequirement;
import com.datastax.oss.driver.api.testinfra.requirement.BackendType;
import com.datastax.oss.driver.api.testinfra.session.SessionRule;
import com.datastax.oss.driver.api.testinfra.session.SessionUtils;
import com.datastax.oss.driver.categories.ParallelizableTests;
import com.datastax.oss.protocol.internal.util.Bytes;
import java.nio.ByteBuffer;
import java.util.Arrays;
import java.util.Collections;
import java.util.Map;
import java.util.Objects;
import java.util.concurrent.TimeUnit;
import org.junit.AssumptionViolatedException;
import org.junit.Rule;
import org.junit.Test;
import org.junit.experimental.categories.Category;
import org.junit.rules.RuleChain;
import org.junit.rules.TestRule;

@Category(ParallelizableTests.class)
public class SchemaIT {

  private static final Version DSE_MIN_VIRTUAL_TABLES =
      Objects.requireNonNull(Version.parse("6.7.0"));

  private final CcmRule ccmRule = CcmRule.getInstance();

  private final SessionRule<CqlSession> sessionRule = SessionRule.builder(ccmRule).build();

  @Rule public TestRule chain = RuleChain.outerRule(ccmRule).around(sessionRule);

  @Test
  public void should_not_expose_system_and_test_keyspace() {
    Map<CqlIdentifier, KeyspaceMetadata> keyspaces =
        sessionRule.session().getMetadata().getKeyspaces();
    assertThat(keyspaces)
        .doesNotContainKeys(
            // Don't test exhaustively because system keyspaces depend on the Cassandra version, and
            // keyspaces from other tests might also be present
            CqlIdentifier.fromInternal("system"), CqlIdentifier.fromInternal("system_traces"));
  }

  @Test
  public void should_expose_test_keyspace() {
    Map<CqlIdentifier, KeyspaceMetadata> keyspaces =
        sessionRule.session().getMetadata().getKeyspaces();
    assertThat(keyspaces).containsKey(sessionRule.keyspace());
  }

  @Test
  public void should_filter_by_keyspaces() {
    DriverConfigLoader loader =
        SessionUtils.configLoaderBuilder()
            .withStringList(
                DefaultDriverOption.METADATA_SCHEMA_REFRESHED_KEYSPACES,
                Collections.singletonList(sessionRule.keyspace().asInternal()))
            .build();
    try (CqlSession session = SessionUtils.newSession(ccmRule, loader)) {

      assertThat(session.getMetadata().getKeyspaces()).containsOnlyKeys(sessionRule.keyspace());

      CqlIdentifier otherKeyspace = SessionUtils.uniqueKeyspaceId();
      SessionUtils.createKeyspace(session, otherKeyspace);

      assertThat(session.getMetadata().getKeyspaces()).containsOnlyKeys(sessionRule.keyspace());
    }
  }

  @Test
  public void should_not_load_schema_if_disabled_in_config() {
    DriverConfigLoader loader =
        SessionUtils.configLoaderBuilder()
            .withBoolean(DefaultDriverOption.METADATA_SCHEMA_ENABLED, false)
            .build();
    try (CqlSession session = SessionUtils.newSession(ccmRule, loader)) {

      assertThat(session.isSchemaMetadataEnabled()).isFalse();
      assertThat(session.getMetadata().getKeyspaces()).isEmpty();
    }
  }

  @Test
  public void should_enable_schema_programmatically_when_disabled_in_config() {
    DriverConfigLoader loader =
        SessionUtils.configLoaderBuilder()
            .withBoolean(DefaultDriverOption.METADATA_SCHEMA_ENABLED, false)
            .build();
    try (CqlSession session = SessionUtils.newSession(ccmRule, loader)) {

      assertThat(session.isSchemaMetadataEnabled()).isFalse();
      assertThat(session.getMetadata().getKeyspaces()).isEmpty();

      session.setSchemaMetadataEnabled(true);
      assertThat(session.isSchemaMetadataEnabled()).isTrue();

      await()
          .pollInterval(500, TimeUnit.MILLISECONDS)
          .atMost(60, TimeUnit.SECONDS)
          .untilAsserted(() -> assertThat(session.getMetadata().getKeyspaces()).isNotEmpty());
      assertThat(session.getMetadata().getKeyspaces()).containsKey(sessionRule.keyspace());

      session.setSchemaMetadataEnabled(null);
      assertThat(session.isSchemaMetadataEnabled()).isFalse();
    }
  }

  @Test
  public void should_disable_schema_programmatically_when_enabled_in_config() {
    CqlSession session = sessionRule.session();
    session.setSchemaMetadataEnabled(false);
    assertThat(session.isSchemaMetadataEnabled()).isFalse();

    // Create a table, metadata should not be updated
    DriverExecutionProfile slowProfile = SessionUtils.slowProfile(session);
    sessionRule
        .session()
        .execute(
            SimpleStatement.builder("CREATE TABLE foo(k int primary key)")
                .setExecutionProfile(slowProfile)
                .build());
    assertThat(session.getMetadata().getKeyspace(sessionRule.keyspace()).get().getTables())
        .doesNotContainKey(CqlIdentifier.fromInternal("foo"));

    // Reset to config value (true), should refresh and load the new table
    session.setSchemaMetadataEnabled(null);
    assertThat(session.isSchemaMetadataEnabled()).isTrue();
    await()
        .pollInterval(500, TimeUnit.MILLISECONDS)
        .atMost(60, TimeUnit.SECONDS)
        .untilAsserted(
            () ->
                assertThat(
                        session.getMetadata().getKeyspace(sessionRule.keyspace()).get().getTables())
                    .containsKey(CqlIdentifier.fromInternal("foo")));
  }

  @Test
  public void should_refresh_schema_manually() {
    DriverConfigLoader loader =
        SessionUtils.configLoaderBuilder()
            .withBoolean(DefaultDriverOption.METADATA_SCHEMA_ENABLED, false)
            .build();
    try (CqlSession session = SessionUtils.newSession(ccmRule, loader)) {

      assertThat(session.isSchemaMetadataEnabled()).isFalse();
      assertThat(session.getMetadata().getKeyspaces()).isEmpty();

      Metadata newMetadata = session.refreshSchema();
      assertThat(newMetadata.getKeyspaces()).containsKey(sessionRule.keyspace());

      assertThat(session.getMetadata()).isSameAs(newMetadata);
    }
  }

<<<<<<< HEAD
  @CassandraRequirement(min = "4.0", description = "virtual tables introduced in 4.0")
  @ScyllaSkip(
      description =
          "@IntegrationTestDisabledScyllaFailure @IntegrationTestDisabledScyllaUnsupportedFunctionality")
=======
  @BackendRequirement(
      type = BackendType.CASSANDRA,
      minInclusive = "4.0",
      description = "virtual tables introduced in 4.0")
>>>>>>> 105d378f
  @Test
  public void should_get_virtual_metadata() {
    skipIfDse60();

    DriverConfigLoader loader =
        SessionUtils.configLoaderBuilder()
            .withStringList(
                DefaultDriverOption.METADATA_SCHEMA_REFRESHED_KEYSPACES,
                Collections.singletonList("system_views"))
            .build();
    try (CqlSession session = SessionUtils.newSession(ccmRule, loader)) {

      Metadata md = session.getMetadata();
      KeyspaceMetadata kmd = md.getKeyspace("system_views").get();

      // Keyspace name should be set, marked as virtual, and have at least sstable_tasks table.
      // All other values should be defaulted since they are not defined in the virtual schema
      // tables.
      assertThat(kmd.getTables().size()).isGreaterThanOrEqualTo(1);
      assertThat(kmd.isVirtual()).isTrue();
      assertThat(kmd.isDurableWrites()).isFalse();
      assertThat(kmd.getName().asCql(true)).isEqualTo("system_views");

      // Virtual tables lack User Types, Functions, Views and Aggregates
      assertThat(kmd.getUserDefinedTypes().size()).isEqualTo(0);
      assertThat(kmd.getFunctions().size()).isEqualTo(0);
      assertThat(kmd.getViews().size()).isEqualTo(0);
      assertThat(kmd.getAggregates().size()).isEqualTo(0);

      assertThat(kmd.describe(true))
          .isEqualTo(
              "/* VIRTUAL KEYSPACE system_views WITH replication = { 'class' : 'null' } "
                  + "AND durable_writes = false; */");
      // Table name should be set, marked as virtual, and it should have columns set.
      // indexes, views, clustering column, clustering order and id are not defined in the virtual
      // schema tables.
      TableMetadata tm = kmd.getTable("sstable_tasks").get();
      assertThat(tm).isNotNull();
      assertThat(tm.getName().toString()).isEqualTo("sstable_tasks");
      assertThat(tm.isVirtual()).isTrue();
      // DSE 6.8+ reports 7 columns, Cassandra 4+ reports 8 columns
      assertThat(tm.getColumns().size()).isGreaterThanOrEqualTo(7);
      assertThat(tm.getIndexes().size()).isEqualTo(0);
      assertThat(tm.getPartitionKey().size()).isEqualTo(1);
      assertThat(tm.getPartitionKey().get(0).getName().toString()).isEqualTo("keyspace_name");
      assertThat(tm.getClusteringColumns().size()).isEqualTo(2);
      assertThat(tm.getId().isPresent()).isFalse();
      assertThat(tm.getOptions().size()).isEqualTo(0);
      assertThat(tm.getKeyspace()).isEqualTo(kmd.getName());
      assertThat(tm.describe(true))
          .isIn(
              // DSE 6.8+
              "/* VIRTUAL TABLE system_views.sstable_tasks (\n"
                  + "    keyspace_name text,\n"
                  + "    table_name text,\n"
                  + "    task_id uuid,\n"
                  + "    kind text,\n"
                  + "    progress bigint,\n"
                  + "    total bigint,\n"
                  + "    unit text,\n"
                  + "    PRIMARY KEY (keyspace_name, table_name, task_id)\n"
                  + "); */",
              // Cassandra 4.0
              "/* VIRTUAL TABLE system_views.sstable_tasks (\n"
                  + "    keyspace_name text,\n"
                  + "    table_name text,\n"
                  + "    task_id uuid,\n"
                  + "    completion_ratio double,\n"
                  + "    kind text,\n"
                  + "    progress bigint,\n"
                  + "    total bigint,\n"
                  + "    unit text,\n"
                  + "    PRIMARY KEY (keyspace_name, table_name, task_id)\n"
                  + "); */",
              // Cassandra 4.1
              "/* VIRTUAL TABLE system_views.sstable_tasks (\n"
                  + "    keyspace_name text,\n"
                  + "    table_name text,\n"
                  + "    task_id timeuuid,\n"
                  + "    completion_ratio double,\n"
                  + "    kind text,\n"
                  + "    progress bigint,\n"
                  + "    sstables int,\n"
                  + "    total bigint,\n"
                  + "    unit text,\n"
                  + "    PRIMARY KEY (keyspace_name, table_name, task_id)\n"
                  + "); */");
      // ColumnMetadata is as expected
      ColumnMetadata cm = tm.getColumn("progress").get();
      assertThat(cm).isNotNull();
      assertThat(cm.getParent()).isEqualTo(tm.getName());
      assertThat(cm.getType()).isEqualTo(DataTypes.BIGINT);
      assertThat(cm.getName().toString()).isEqualTo("progress");
    }
  }

<<<<<<< HEAD
  @CassandraRequirement(min = "4.0", description = "virtual tables introduced in 4.0")
  @ScyllaSkip(
      description =
          "@IntegrationTestDisabledScyllaFailure @IntegrationTestDisabledScyllaUnsupportedFunctionality")
=======
  @BackendRequirement(
      type = BackendType.CASSANDRA,
      minInclusive = "4.0",
      description = "virtual tables introduced in 4.0")
>>>>>>> 105d378f
  @Test
  public void should_exclude_virtual_keyspaces_from_token_map() {
    skipIfDse60();

    DriverConfigLoader loader =
        SessionUtils.configLoaderBuilder()
            .withStringList(
                DefaultDriverOption.METADATA_SCHEMA_REFRESHED_KEYSPACES,
                Arrays.asList(
                    "system_views", "system_virtual_schema", sessionRule.keyspace().asInternal()))
            .build();
    try (CqlSession session = SessionUtils.newSession(ccmRule, loader)) {
      Metadata metadata = session.getMetadata();
      Map<CqlIdentifier, KeyspaceMetadata> keyspaces = metadata.getKeyspaces();
      assertThat(keyspaces)
          .containsKey(CqlIdentifier.fromCql("system_views"))
          .containsKey(CqlIdentifier.fromCql("system_virtual_schema"));

      TokenMap tokenMap = metadata.getTokenMap().orElseThrow(AssertionError::new);
      ByteBuffer partitionKey = Bytes.fromHexString("0x00"); // value does not matter
      assertThat(tokenMap.getReplicas("system_views", partitionKey)).isEmpty();
      assertThat(tokenMap.getReplicas("system_virtual_schema", partitionKey)).isEmpty();
      // Check that a non-virtual keyspace is present
      assertThat(tokenMap.getReplicas(sessionRule.keyspace(), partitionKey)).isNotEmpty();
    }
  }

  private void skipIfDse60() {
    // Special case: DSE 6.0 reports C* 4.0 but does not support virtual tables
    if (ccmRule.getDseVersion().isPresent()) {
      Version dseVersion = ccmRule.getDseVersion().get();
      if (dseVersion.compareTo(DSE_MIN_VIRTUAL_TABLES) < 0) {
        throw new AssumptionViolatedException("DSE 6.0 does not support virtual tables");
      }
    }
  }
}<|MERGE_RESOLUTION|>--- conflicted
+++ resolved
@@ -39,11 +39,7 @@
 import com.datastax.oss.driver.api.core.metadata.schema.KeyspaceMetadata;
 import com.datastax.oss.driver.api.core.metadata.schema.TableMetadata;
 import com.datastax.oss.driver.api.core.type.DataTypes;
-<<<<<<< HEAD
-import com.datastax.oss.driver.api.testinfra.CassandraRequirement;
 import com.datastax.oss.driver.api.testinfra.ScyllaSkip;
-=======
->>>>>>> 105d378f
 import com.datastax.oss.driver.api.testinfra.ccm.CcmRule;
 import com.datastax.oss.driver.api.testinfra.requirement.BackendRequirement;
 import com.datastax.oss.driver.api.testinfra.requirement.BackendType;
@@ -199,17 +195,13 @@
     }
   }
 
-<<<<<<< HEAD
-  @CassandraRequirement(min = "4.0", description = "virtual tables introduced in 4.0")
-  @ScyllaSkip(
-      description =
-          "@IntegrationTestDisabledScyllaFailure @IntegrationTestDisabledScyllaUnsupportedFunctionality")
-=======
   @BackendRequirement(
       type = BackendType.CASSANDRA,
       minInclusive = "4.0",
       description = "virtual tables introduced in 4.0")
->>>>>>> 105d378f
+  @ScyllaSkip(
+      description =
+          "@IntegrationTestDisabledScyllaFailure @IntegrationTestDisabledScyllaUnsupportedFunctionality")
   @Test
   public void should_get_virtual_metadata() {
     skipIfDse60();
@@ -306,17 +298,13 @@
     }
   }
 
-<<<<<<< HEAD
-  @CassandraRequirement(min = "4.0", description = "virtual tables introduced in 4.0")
-  @ScyllaSkip(
-      description =
-          "@IntegrationTestDisabledScyllaFailure @IntegrationTestDisabledScyllaUnsupportedFunctionality")
-=======
   @BackendRequirement(
       type = BackendType.CASSANDRA,
       minInclusive = "4.0",
       description = "virtual tables introduced in 4.0")
->>>>>>> 105d378f
+  @ScyllaSkip(
+      description =
+          "@IntegrationTestDisabledScyllaFailure @IntegrationTestDisabledScyllaUnsupportedFunctionality")
   @Test
   public void should_exclude_virtual_keyspaces_from_token_map() {
     skipIfDse60();
