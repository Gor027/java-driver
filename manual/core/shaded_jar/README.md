--- conflicted
+++ resolved
@@ -29,11 +29,7 @@
 
 ```xml
 <dependency>
-<<<<<<< HEAD
   <groupId>com.scylladb</groupId>
-=======
-  <groupId>org.apache.cassandra</groupId>
->>>>>>> 105d378f
   <artifactId>java-driver-core-shaded</artifactId>
   <version>${driver.version}</version>
 </dependency>
@@ -44,30 +40,18 @@
 
 ```xml
 <dependency>
-<<<<<<< HEAD
   <groupId>com.scylladb</groupId>
-=======
-  <groupId>org.apache.cassandra</groupId>
->>>>>>> 105d378f
   <artifactId>java-driver-core-shaded</artifactId>
   <version>${driver.version}</version>
 </dependency>
 
 <dependency>
-<<<<<<< HEAD
   <groupId>com.scylladb</groupId>
-=======
-  <groupId>org.apache.cassandra</groupId>
->>>>>>> 105d378f
   <artifactId>java-driver-query-builder</artifactId>
   <version>${driver.version}</version>
   <exclusions>
     <exclusion>
-<<<<<<< HEAD
       <groupId>com.scylladb</groupId>
-=======
-      <groupId>org.apache.cassandra</groupId>
->>>>>>> 105d378f
       <artifactId>java-driver-core</artifactId>
     </exclusion>
   </exclusions>
@@ -86,11 +70,7 @@
   
     ```xml
     <dependency>
-<<<<<<< HEAD
       <groupId>com.scylladb</groupId>
-=======
-      <groupId>org.apache.cassandra</groupId>
->>>>>>> 105d378f
       <artifactId>java-driver-core</artifactId>
       <version>${driver.version}</version>
     </dependency>
