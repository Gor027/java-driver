## Metrics

The driver exposes measurements of its internal behavior through the popular [Dropwizard Metrics]
library.  Developers can access these metrics and choose to export them to a monitoring tool.

The driver depends on Metrics 3.2.x, but is compatible with newer versions of Dropwizard Metrics.
For using Metrics 4.x with the driver, see [Metrics 4 Compatibility](#metrics-4-compatibility).

### Structure

Metric names are path-like, dot-separated strings.  Metrics are measured at the `Cluster`-level,
thus the driver prefixes them with the name of the `Cluster` they are associated with (see [withClusterName]
for how to configure this), suffixed by `-metrics`.  For example:

```
cluster1-metrics.connected-to
cluster1-metrics.connection-errors
...
```

### Configuration

By default, metrics are enabled and exposed via JMX as [MXBeans].

Some users may find that they don't want the driver to record and expose metrics.  To disable
metrics collection, use the [withoutMetrics] builder method, i.e.:

```java
Cluster cluster = Cluster.builder()
        .withoutMetrics()
        .build();
```

Note that if you decide to disable metrics, you may also consider excluding metrics as a dependency.
To do this in a maven project:

```xml
<dependency>
<<<<<<< HEAD
  <groupId>com.scylladb</groupId>
  <artifactId>scylla-driver-core</artifactId>
  <version>3.11.4.0</version>
=======
  <groupId>com.datastax.cassandra</groupId>
  <artifactId>cassandra-driver-core</artifactId>
  <version>3.11.5</version>
>>>>>>> 7fd265f8
  <exclusions>
    <exclusion>
      <groupId>io.dropwizard.metrics</groupId>
      <artifactId>metrics-core</artifactId>
    </exclusion>
  </exclusions>
</dependency>
```

Alternatively, one may not want to expose metrics using JMX.  Disabling JMX reporting is simple
as using the [withoutJMXReporting] builder method, i.e.:

```java
Cluster cluster = Cluster.builder()
        .withoutJMXReporting()
        .build();
```

### Accessing Cluster Metrics

`Cluster` metrics may be accessed via the [getMetrics] method.  The [Metrics] class offers
direct access to all metrics recorded for the `Cluster` via getter methods.  Refer to
the [Metrics javadoc][Metrics] for more details about the metrics offered.

It is very common for applications to record their own metrics.  You can add all metrics
recorded for a `Cluster` to your applications' [MetricRegistry] in the following manner:

```java
MetricRegistry myRegistery = new MetricRegistry();
myRegistry.registerAll(cluster.getMetrics().getRegistry());
```

### Registering a Custom Reporter

Dropwizard Metrics offers a variety of [Reporters] for exporting metrics.  To enable reporting,
access the `Cluster`'s metrics via the [getMetrics] method.  For example, to enable CSV reporting
every 30 seconds:

```java
import com.codahale.metrics.*;

import java.io.File;
import java.util.concurrent.TimeUnit;

Metrics metrics = cluster.getMetrics();

CsvReporter csvReporter = CsvReporter.forRegistry(metrics.getRegistry())
        .convertDurationsTo(TimeUnit.MILLISECONDS)
        .convertRatesTo(TimeUnit.SECONDS)
        .build(new File("."));

csvReporter.start(30, TimeUnit.SECONDS);
```

### Metrics 4 Compatibility

While the driver depends on Metrics 3.2.x, it also works with Metrics 4, with some caveats.

In Metrics 4, JMX reporting was moved to a separate module, `metrics-jmx`.  Because of this you are
likely to encounter the following exception at runtime when initializing a `Cluster`:

```
Exception in thread "main" java.lang.NoClassDefFoundError: com/codahale/metrics/JmxReporter
	at com.datastax.driver.core.Metrics.<init>(Metrics.java:103)
	at com.datastax.driver.core.Cluster$Manager.init(Cluster.java:1402)
	at com.datastax.driver.core.Cluster.init(Cluster.java:159)
	at com.datastax.driver.core.Cluster.connectAsync(Cluster.java:330)
	at com.datastax.driver.core.Cluster.connectAsync(Cluster.java:305)
	at com.datastax.durationtest.core.DurationTest.createSessions(DurationTest.java:360)
        ....
Caused by: java.lang.ClassNotFoundException: com.codahale.metrics.JmxReporter
	at java.base/jdk.internal.loader.BuiltinClassLoader.loadClass(BuiltinClassLoader.java:582)
	at java.base/jdk.internal.loader.ClassLoaders$AppClassLoader.loadClass(ClassLoaders.java:185)
	at java.base/java.lang.ClassLoader.loadClass(ClassLoader.java:496)
	... 8 more
```

To fix this, use [withoutJMXReporting] when constructing your `Cluster`.  If you still desire JMX
reporting, add `metrics-jmx` as a dependency:

```xml
<dependency>
  <groupId>io.dropwizard.metrics</groupId>
  <artifactId>metrics-jmx</artifactId>
  <version>4.0.2</version>
</dependency>
```

Then create your `Cluster` and `JmxReporter` in the following manner:

```java
Cluster cluster = Cluster.builder()
        .withoutJMXReporting()
        .build();

JmxReporter reporter =
    JmxReporter.forRegistry(cluster.getMetrics().getRegistry())
        .inDomain(cluster.getClusterName() + "-metrics")
        .build();

reporter.start();
```

[Dropwizard Metrics]: http://metrics.dropwizard.io/3.2.2/manual/index.html
[Reporters]: http://metrics.dropwizard.io/3.2.2/manual/core.html#reporters
[MetricRegistry]: http://metrics.dropwizard.io/3.2.2/apidocs/com/codahale/metrics/MetricRegistry.html
[MXBeans]: https://docs.oracle.com/javase/tutorial/jmx/mbeans/mxbeans.html
[withClusterName]: https://docs.datastax.com/en/drivers/java/3.11/com/datastax/driver/core/Cluster.Builder.html#withClusterName-java.lang.String-
[withoutMetrics]: https://docs.datastax.com/en/drivers/java/3.11/com/datastax/driver/core/Cluster.Builder.html#withoutMetrics--
[withoutJMXReporting]: https://docs.datastax.com/en/drivers/java/3.11/com/datastax/driver/core/Cluster.Builder.html#withoutJMXReporting--
[getMetrics]: https://docs.datastax.com/en/drivers/java/3.11/com/datastax/driver/core/Cluster.html#getMetrics--
[Metrics]: https://docs.datastax.com/en/drivers/java/3.11/com/datastax/driver/core/Metrics.html<|MERGE_RESOLUTION|>--- conflicted
+++ resolved
@@ -36,15 +36,9 @@
 
 ```xml
 <dependency>
-<<<<<<< HEAD
   <groupId>com.scylladb</groupId>
   <artifactId>scylla-driver-core</artifactId>
-  <version>3.11.4.0</version>
-=======
-  <groupId>com.datastax.cassandra</groupId>
-  <artifactId>cassandra-driver-core</artifactId>
-  <version>3.11.5</version>
->>>>>>> 7fd265f8
+  <version>3.11.5.0</version>
   <exclusions>
     <exclusion>
       <groupId>io.dropwizard.metrics</groupId>
