--- conflicted
+++ resolved
@@ -5,14 +5,7 @@
   3.x versions get published.
 -->
 
-<<<<<<< HEAD
-### 3.10.2
-
-- [bug] JAVA-2860: Avoid NPE if channel initialization crashes.
-
-### 3.10.1
-=======
-## 3.11.0
+### 3.11.0
 
 - [improvement] JAVA-2705: Remove protocol v5 beta status, add v6-beta.
 - [bug] JAVA-2923: Detect and use Guava's new HostAndPort.getHost method.
@@ -20,23 +13,16 @@
 - [bug] JAVA-2924: Consider protocol version unsupported when server requires USE_BETA flag for it.
 
 
-## 3.10.2
+### 3.10.2
 
 - [bug] JAVA-2860: Avoid NPE if channel initialization crashes.
 
-
-## 3.10.1
->>>>>>> 46efef05
+### 3.10.1
 
 - [bug] JAVA-2857: Fix NPE when built statements without parameters are logged at TRACE level.
 - [bug] JAVA-2843: Successfully parse DSE table schema in OSS driver.
 
-<<<<<<< HEAD
 ### 3.10.0
-=======
-
-## 3.10.0
->>>>>>> 46efef05
 
 - [improvement] JAVA-2676: Don't reschedule flusher after empty runs.
 - [new feature] JAVA-2772: Support new protocol v5 message format.
