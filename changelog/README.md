## Changelog

<<<<<<< HEAD
### 3.0.0-alpha2

- [new feature] Move secondary index metadata out of column definitions
  (JAVA-875, JAVA-882).

Merged from 2.2 branch:

- [bug] Propagate CodecRegistry to nested UDTs (JAVA-847)
- [improvement] Ability to store a default, shareable CodecRegistry
  instance (JAVA-848)
- [bug] Treat empty ByteBuffers as empty values in TupleCodec and
  UDTCodec (JAVA-880)


### 3.0.0-alpha1

- [new feature] Support new system tables in C* 3.0.0-alpha1 (JAVA-876)

Merged from 2.2 branch:

- [improvement] Rename DateWithoutTime to LocalDate (JAVA-810)
- [bug] DateCodec does not format values correctly (JAVA-816)
- [bug] TimeCodec does not format values correctly (JAVA-817)
- [bug] TypeCodec.getDataTypeFor() does not handle LocalDate instances (JAVA-818)
- [improvement] Make ResultSet#fetchMoreResult return a
  ListenableFuture<ResultSet> (JAVA-836)
- [improvement] Disable frozen checks in mapper (JAVA-843)
- [improvement] Allow user to register custom type codecs (JAVA-721)
- [improvement] Support custom type codecs in mapper (JAVA-722)
=======
### 2.2.0-rc4 (in progress)

Merged from 2.0 branch:

- [improvement] Log streamid at the trace level on sending request and receiving response (JAVA-718)
- [bug] Fix SpeculativeExecutionPolicy.init() and close() are never called (JAVA-796)
- [improvement] Suppress unnecessary warning at shutdown (JAVA-710)
- [improvement] Allow DNS name with multiple A-records as contact point (#340)
- [bug] Allow tracing across multiple result pages (JAVA-794)
- [bug] DowngradingConsistencyRetryPolicy ignores write timeouts (JAVA-737)
- [bug] Forbid bind marker in QueryBuilder add/append/prepend (JAVA-736)
- [bug] Prevent QueryBuilder.quote() from applying duplicate double quotes (JAVA-712)
- [bug] Prevent QueryBuilder from trying to serialize raw string (JAVA-688)
- [bug] Support bind marker in QueryBuilder DELETE's list index (JAVA-679)
- [improvement] Improve QueryBuilder API for SELECT DISTINCT (JAVA-475)
- [improvement] Create values() function for Insert builder using List (JAVA-225)
- [improvement] Warn when ReplicationStrategy encounters invalid
  replication factors (JAVA-702)
- [improvement] Add PoolingOptions method to set both core and max
  connections (JAVA-662).
- [improvement] Do not include epoll JAR in binary distribution (JAVA-766)
- [improvement] Optimize internal copies of Request objects (JAVA-726)
- [bug] Preserve tracing across retries (JAVA-815)
- [improvement] New RetryDecision.tryNextHost() (JAVA-709)
- [bug] Handle function calls and raw strings as non-idempotent in QueryBuilder (JAVA-733)
- [improvement] Provide API to retrieve values of a Parameterized SimpleStatement (JAVA-765)
- [improvement] implement UPDATE ... IF EXISTS in QueryBuilder (JAVA-827)
- [improvement] Randomize contact points list to prevent hotspots (JAVA-618)
- [improvement] Surface the coordinator used on query failure (JAVA-720)
- [bug] Handle contact points removed during init (JAVA-792)
- [improvement] Allow PlainTextAuthProvider to change its credentials at runtime (JAVA-719)
- [new feature] Make it possible to register for SchemaChange Events (JAVA-151)
- [improvement] Downgrade "Asked to rebuild table" log from ERROR to INFO level (JAVA-861)
- [improvement] Provide an option to prepare statements only on one node (JAVA-797)
- [improvement] Provide an option to not re-prepare all statements in onUp (JAVA-658)
- [improvement] Customizable creation of netty timer (JAVA-853)
- [bug] Avoid quadratic ring processing with invalid replication factors (JAVA-859)
- [improvement] Debounce control connection queries (JAVA-657)
- [bug] LoadBalancingPolicy.distance() called before init() (JAVA-784)
- [new feature] Make driver-side metadata optional (JAVA-828)
- [improvement] Allow hosts to remain partially up (JAVA-544)
- [improvement] Remove internal blocking calls and expose async session
  creation (JAVA-821, JAVA-822)
- [improvement] Use parallel calls when re-preparing statement on other
  hosts (JAVA-725)
- [bug] Don't use connection timeout for unrelated internal queries (JAVA-629)
- [bug] Fix NPE in speculative executions when metrics disabled
  (JAVA-892)
>>>>>>> 9a3b82eb


### 2.2.0-rc3

- [bug] Propagate CodecRegistry to nested UDTs (JAVA-847)
- [improvement] Ability to store a default, shareable CodecRegistry
  instance (JAVA-848)
- [bug] Treat empty ByteBuffers as empty values in TupleCodec and
  UDTCodec (JAVA-880)


### 2.2.0-rc2

- [improvement] Rename DateWithoutTime to LocalDate (JAVA-810)
- [bug] DateCodec does not format values correctly (JAVA-816)
- [bug] TimeCodec does not format values correctly (JAVA-817)
- [bug] TypeCodec.getDataTypeFor() does not handle LocalDate instances (JAVA-818)
- [improvement] Make ResultSet#fetchMoreResult return a
  ListenableFuture<ResultSet> (JAVA-836)
- [improvement] Disable frozen checks in mapper (JAVA-843)
- [improvement] Allow user to register custom type codecs (JAVA-721)
- [improvement] Support custom type codecs in mapper (JAVA-722)

Merged from 2.1 branch:

- [bug] Special case check for 'null' string in index_options column (JAVA-834)
- [improvement] Allow accessor methods with less parameters in case
  named bind markers are repeated (JAVA-835)
- [improvement] Improve QueryBuilder API for SELECT DISTINCT (JAVA-475)
- [improvement] Make NativeColumnType a top-level class (JAVA-715)
- [improvement] Expose ProtocolVersion#toInt (JAVA-700)
- [bug] Handle void return types in accessors (JAVA-542)
- [improvement] Create values() function for Insert builder using List (JAVA-225)
- [improvement] HashMap throws an OOM Exception when logging level is set to TRACE (JAVA-713)
- [bug] Support bind marker in QueryBuilder DELETE's list index (JAVA-679)
- [improvement] Expose KEYS and FULL indexing options in IndexMetadata (JAVA-732)
- [improvement] Allow @Enumerated in Accessor method parameters (JAVA-589)
- [improvement] Allow access to table metadata from Mapper (JAVA-554)
- [improvement] Provide a way to map computed fields (JAVA-661)
- [improvement] Ignore missing columns in mapper (JAVA-824)
- [bug] Preserve default timestamp for retries and speculative executions (JAVA-724)
- [improvement] Use same pool implementation for protocol v2 and v3
  (JAVA-738).
- [improvement] Support CONTAINS / CONTAINS KEY in QueryBuilder (JAVA-677)
- [improvement] Add USING options in mapper for delete and save
  operations (JAVA-477/JAVA-540)
- [improvement] Add mapper option to configure whether to save null fields (JAVA-473)

Merged from 2.0 branch:

- [bug] DowngradingConsistencyRetryPolicy ignores write timeouts (JAVA-737)
- [bug] Forbid bind marker in QueryBuilder add/append/prepend (JAVA-736)
- [bug] Prevent QueryBuilder.quote() from applying duplicate double quotes (JAVA-712)
- [bug] Prevent QueryBuilder from trying to serialize raw string (JAVA-688)
- [bug] Support bind marker in QueryBuilder DELETE's list index (JAVA-679)
- [improvement] Improve QueryBuilder API for SELECT DISTINCT (JAVA-475)
- [improvement] Create values() function for Insert builder using List (JAVA-225)
- [improvement] Warn when ReplicationStrategy encounters invalid
  replication factors (JAVA-702)
- [improvement] Add PoolingOptions method to set both core and max
  connections (JAVA-662).
- [improvement] Do not include epoll JAR in binary distribution (JAVA-766)
- [improvement] Optimize internal copies of Request objects (JAVA-726)
- [bug] Preserve tracing across retries (JAVA-815)
- [improvement] New RetryDecision.tryNextHost() (JAVA-709)
- [bug] Handle function calls and raw strings as non-idempotent in QueryBuilder (JAVA-733)


### 2.2.0-rc1

- [new feature] Protocol V4 enum support (JAVA-783)
- [new feature] Use PK columns in protocol v4 PREPARED response (JAVA-776)
- [new feature] Distinguish NULL and UNSET values (JAVA-777)
- [new feature] Add k/v payload for 3rd party usage (JAVA-779)
- [new feature] Expose server-side warnings on ExecutionInfo (JAVA-780)
- [new feature] Expose new read/write failure exceptions (JAVA-749)
- [new feature] Expose function and aggregate metadata (JAVA-747)
- [new feature] Add new client exception for CQL function failure (JAVA-778)
- [improvement] Expose ProtocolVersion#toInt (JAVA-700)
- [new feature] Support new C* 2.2 CQL date and time types (JAVA-404)

Merged from 2.1 branch:

- [improvement] Unify "Target" enum for schema elements (JAVA-782)


### 2.1.7.1

- [bug] Special case check for 'null' string in index_options column (JAVA-834)
- [improvement] Allow accessor methods with less parameters in case
  named bind markers are repeated (JAVA-835)


### 2.1.7

- [improvement] Improve QueryBuilder API for SELECT DISTINCT (JAVA-475)
- [improvement] Make NativeColumnType a top-level class (JAVA-715)
- [improvement] Unify "Target" enum for schema elements (JAVA-782)
- [improvement] Expose ProtocolVersion#toInt (JAVA-700)
- [bug] Handle void return types in accessors (JAVA-542)
- [improvement] Create values() function for Insert builder using List (JAVA-225)
- [improvement] HashMap throws an OOM Exception when logging level is set to TRACE (JAVA-713)
- [bug] Support bind marker in QueryBuilder DELETE's list index (JAVA-679)
- [improvement] Expose KEYS and FULL indexing options in IndexMetadata (JAVA-732)
- [improvement] Allow @Enumerated in Accessor method parameters (JAVA-589)
- [improvement] Allow access to table metadata from Mapper (JAVA-554)
- [improvement] Provide a way to map computed fields (JAVA-661)
- [improvement] Ignore missing columns in mapper (JAVA-824)
- [bug] Preserve default timestamp for retries and speculative executions (JAVA-724)
- [improvement] Use same pool implementation for protocol v2 and v3
  (JAVA-738).
- [improvement] Support CONTAINS / CONTAINS KEY in QueryBuilder (JAVA-677)
- [improvement] Add USING options in mapper for delete and save
  operations (JAVA-477/JAVA-540)
- [improvement] Add mapper option to configure whether to save null fields (JAVA-473)

Merged from 2.0 branch:

- [bug] DowngradingConsistencyRetryPolicy ignores write timeouts (JAVA-737)
- [bug] Forbid bind marker in QueryBuilder add/append/prepend (JAVA-736)
- [bug] Prevent QueryBuilder.quote() from applying duplicate double quotes (JAVA-712)
- [bug] Prevent QueryBuilder from trying to serialize raw string (JAVA-688)
- [bug] Support bind marker in QueryBuilder DELETE's list index (JAVA-679)
- [improvement] Improve QueryBuilder API for SELECT DISTINCT (JAVA-475)
- [improvement] Create values() function for Insert builder using List (JAVA-225)
- [improvement] Warn when ReplicationStrategy encounters invalid
  replication factors (JAVA-702)
- [improvement] Add PoolingOptions method to set both core and max
  connections (JAVA-662).
- [improvement] Do not include epoll JAR in binary distribution (JAVA-766)
- [improvement] Optimize internal copies of Request objects (JAVA-726)
- [bug] Preserve tracing across retries (JAVA-815)
- [improvement] New RetryDecision.tryNextHost() (JAVA-709)
- [bug] Handle function calls and raw strings as non-idempotent in QueryBuilder (JAVA-733)


### 2.1.6

Merged from 2.0 branch:

- [new feature] Add getObject to BoundStatement and Row (JAVA-584)
- [improvement] Improve connection pool resizing algorithm (JAVA-419)
- [bug] Fix race condition between pool expansion and shutdown (JAVA-599)
- [improvement] Upgrade Netty to 4.0.27 (JAVA-622)
- [improvement] Coalesce frames before flushing them to the connection
  (JAVA-562)
- [improvement] Rename threads to indicate that they are for the driver
  (JAVA-583)
- [new feature] Expose paging state (JAVA-550)
- [new feature] Slow Query Logger (JAVA-646)
- [improvement] Exclude some errors from measurements in LatencyAwarePolicy
  (JAVA-698)
- [bug] Fix issue when executing a PreparedStatement from another cluster
  (JAVA-641)
- [improvement] Log keyspace xxx does not exist at WARN level (JAVA-534)
- [improvement] Allow Cluster subclasses to delegate to another instance
  (JAVA-619)
- [new feature] Expose an API to check for schema agreement after a
  schema-altering statement (JAVA-669)
- [improvement] Make connection and pool creation fully async (JAVA-692)
- [improvement] Optimize connection use after reconnection (JAVA-505)
- [improvement] Remove "suspected" mechanism (JAVA-617)
- [improvement] Don't mark connection defunct on client timeout (reverts
  JAVA-425)
- [new feature] Speculative query executions (JAVA-561)
- [bug] Release connection before completing the ResultSetFuture (JAVA-666)
- [new feature BETA] Percentile-based variant of query logger and speculative
  executions (JAVA-723)
- [bug] Fix buffer leaks when compression is enabled (JAVA-734).
- [improvement] Use Netty's pooled ByteBufAllocator by default (JAVA-756)
- [improvement] Expose "unsafe" paging state API (JAVA-759)
- [bug] Prevent race during pool initialization (JAVA-768)


### 2.1.5

- [bug] Authorize Null parameter in Accessor method (JAVA-575)
- [improvement] Support C* 2.1.3's nested collections (JAVA-570)
- [bug] Fix checks on mapped collection types (JAVA-612)
- [bug] Fix QueryBuilder.putAll() when the collection contains UDTs (JAVA-672)

Merged from 2.0 branch:

- [new feature] Add AddressTranslater for EC2 multi-region deployment (JAVA-518)
- [improvement] Add connection heartbeat (JAVA-533)
- [improvement] Reduce level of logs on missing rpc_address (JAVA-568)
- [improvement] Expose node token and range information (JAVA-312, JAVA-681)
- [bug] Fix cluster name mismatch check at startup (JAVA-595)
- [bug] Fix guava dependency when using OSGI (JAVA-620)
- [bug] Fix handling of DROP events when ks name is case-sensitive (JAVA-678)
- [improvement] Use List<?> instead of List<Object> in QueryBuilder API
  (JAVA-631)
- [improvement] Exclude Netty POM from META-INF in shaded JAR (JAVA-654)
- [bug] Quote single quotes contained in table comments in asCQLQuery method
  (JAVA-655)
- [bug] Empty TokenRange returned in a one token cluster (JAVA-684)
- [improvement] Expose TokenRange#contains (JAVA-687)
- [bug] Prevent race between cancellation and query completion (JAVA-614)
- [bug] Prevent cancel and timeout from cancelling unrelated ResponseHandler if
  streamId was already released and reused (JAVA-632).
- [bug] Fix issue when newly opened pool fails before we could mark the node UP
  (JAVA-642)
- [bug] Fix unwanted LBP notifications when a contact host is down (JAVA-613)
- [bug] Fix edge cases where a connection was released twice (JAVA-651).
- [bug] Fix edge cases in query cancellation (JAVA-653).


### 2.1.4

Merged from 2.0 branch:

- [improvement] Shade Netty dependency (JAVA-538)
- [improvement] Target schema refreshes more precisely (JAVA-543)
- [bug] Don't check rpc_address for control host (JAVA-546)
- [improvement] Improve message of NoHostAvailableException (JAVA-409)
- [bug] Rework connection reaper to avoid deadlock (JAVA-556)
- [bug] Avoid deadlock when multiple connections to the same host get write
  errors (JAVA-557)
- [improvement] Make shuffle=true the default for TokenAwarePolicy (JAVA-504)
- [bug] Fix bug when SUSPECT reconnection succeeds, but one of the pooled
  connections fails while bringing the node back up (JAVA-577)
- [bug] Prevent faulty control connection from ignoring reconnecting hosts
  (JAVA-587)
- temporarily revert "Add idle timeout to the connection pool" (JAVA-419)
- [bug] Ensure updateCreatedPools does not add pools for suspected hosts
  (JAVA-593)
- [bug] Ensure state change notifications for a given host are handled serially
  (JAVA-594)
- [bug] Ensure control connection reconnects when control host is removed
  (JAVA-597)


### 2.1.3

- [bug] Ignore static fields in mapper (JAVA-510)
- [bug] Fix UDT parsing at init when using the default protocol version (JAVA-509)
- [bug] Fix toString, equals and hashCode on accessor proxies (JAVA-495)
- [bug] Allow empty name on Column and Field annotations (JAVA-528)

Merged from 2.0 branch:

- [bug] Ensure control connection does not trigger concurrent reconnects (JAVA-497)
- [improvement] Keep trying to reconnect on authentication errors (JAVA-472)
- [improvement] Expose close method on load balancing policy (JAVA-463)
- [improvement] Allow load balancing policy to trigger refresh for a single host (JAVA-459)
- [bug] Expose an API to cancel reconnection attempts (JAVA-493)
- [bug] Fix NPE when a connection fails during pool construction (JAVA-503)
- [improvement] Log datacenter name in DCAware policy's init when it is explicitly provided
  (JAVA-423)
- [improvement] Shuffle the replicas in TokenAwarePolicy.newQueryPlan (JAVA-504)
- [improvement] Make schema agreement wait tuneable (JAVA-507)
- [improvement] Document how to inject the driver metrics into another registry (JAVA-494)
- [improvement] Add idle timeout to the connection pool (JAVA-419)
- [bug] LatencyAwarePolicy does not shutdown executor on invocation of close (JAVA-516)
- [improvement] Throw an exception when DCAwareRoundRobinPolicy is built with
  an explicit but null or empty local datacenter (JAVA-451).
- [bug] Fix check for local contact points in DCAware policy's init (JAVA-511)
- [improvement] Make timeout on saturated pool customizable (JAVA-457)
- [improvement] Downgrade Guava to 14.0.1 (JAVA-521)
- [bug] Fix token awareness for case-sensitive keyspaces and tables (JAVA-526)
- [bug] Check maximum number of values passed to SimpleStatement (JAVA-515)
- [improvement] Expose the driver version through the API (JAVA-532)
- [improvement] Optimize session initialization when some hosts are not
  responsive (JAVA-522)


### 2.1.2

- [improvement] Support for native protocol v3 (JAVA-361, JAVA-364, JAVA-467)
- [bug] Fix UDT fields of type inet in QueryBuilder (JAVA-454)
- [bug] Exclude transient fields from Frozen checks (JAVA-455)
- [bug] Fix handling of null collections in mapper (JAVA-453)
- [improvement] Make implicit column names case-insensitive in mapper (JAVA-452)
- [bug] Fix named bind markers in QueryBuilder (JAVA-433)
- [bug] Fix handling of BigInteger in object mapper (JAVA-458)
- [bug] Ignore synthetic fields in mapper (JAVA-465)
- [improvement] Throw an exception when DCAwareRoundRobinPolicy is built with
  an explicit but null or empty local datacenter (JAVA-451)
- [improvement] Add backwards-compatible DataType.serialize methods (JAVA-469)
- [bug] Handle null enum fields in object mapper (JAVA-487)
- [bug] Handle null UDT fields in object mapper (JAVA-499)

Merged from 2.0 branch:

- [bug] Handle null pool in PooledConnection.release (JAVA-449)
- [improvement] Defunct connection on request timeout (JAVA-425)
- [improvement] Try next host when we get a SERVER_ERROR (JAVA-426)
- [bug] Handle race between query timeout and completion (JAVA-449, JAVA-460, JAVA-471)
- [bug] Fix DCAwareRoundRobinPolicy datacenter auto-discovery (JAVA-496)


### 2.1.1

- [new] Support for new "frozen" keyword (JAVA-441)

Merged from 2.0 branch:

- [bug] Check cluster name when connecting to a new node (JAVA-397)
- [bug] Add missing CAS delete support in QueryBuilder (JAVA-326)
- [bug] Add collection and data length checks during serialization (JAVA-363)
- [improvement] Surface number of retries in metrics (JAVA-329)
- [bug] Do not use a host when no rpc_address found for it (JAVA-428)
- [improvement] Add ResultSet.wasApplied() for conditional queries (JAVA-358)
- [bug] Fix negative HostConnectionPool open count (JAVA-349)
- [improvement] Log more connection details at trace and debug levels (JAVA-436)
- [bug] Fix cluster shutdown (JAVA-445)


### 2.1.0

- [bug] ClusteringColumn annotation not working with specified ordering (JAVA-408)
- [improvement] Fail BoundStatement if null values are not set explicitly (JAVA-410)
- [bug] Handle UDT and tuples in BuiltStatement.toString (JAVA-416)

Merged from 2.0 branch:

- [bug] Release connections on ResultSetFuture#cancel (JAVA-407)
- [bug] Fix handling of SimpleStatement with values in query builder
  batches (JAVA-393)
- [bug] Ensure pool is properly closed in onDown (JAVA-417)
- [bug] Fix tokenMap initialization at startup (JAVA-415)
- [bug] Avoid deadlock on close (JAVA-418)


### 2.1.0-rc1

Merged from 2.0 branch:

- [bug] Ensure defunct connections are completely closed (JAVA-394)
- [bug] Fix memory and resource leak on closed Sessions (JAVA-342, JAVA-390)


### 2.1.0-beta1

- [new] Support for User Defined Types and tuples
- [new] Simple object mapper

Merged from 2.0 branch: everything up to 2.0.3 (included), and the following.

- [improvement] Better handling of dead connections (JAVA-204)
- [bug] Fix potential NPE in ControlConnection (JAVA-373)
- [bug] Throws NPE when passed null for a contact point (JAVA-291)
- [bug] Avoid LoadBalancingPolicy onDown+onUp at startup (JAVA-315)
- [bug] Avoid classloader leak in Tomcat (JAVA-343)
- [bug] Avoid deadlock in onAdd/onUp (JAVA-387)
- [bug] Make metadata parsing more lenient (JAVA-377, JAVA-391)


### 2.0.11

- [improvement] Log streamid at the trace level on sending request and receiving response (JAVA-718)
- [bug] Fix SpeculativeExecutionPolicy.init() and close() are never called (JAVA-796)
- [improvement] Suppress unnecessary warning at shutdown (JAVA-710)
- [improvement] Allow DNS name with multiple A-records as contact point (#340)
- [bug] Allow tracing across multiple result pages (JAVA-794)
- [bug] DowngradingConsistencyRetryPolicy ignores write timeouts (JAVA-737)
- [bug] Forbid bind marker in QueryBuilder add/append/prepend (JAVA-736)
- [bug] Prevent QueryBuilder.quote() from applying duplicate double quotes (JAVA-712)
- [bug] Prevent QueryBuilder from trying to serialize raw string (JAVA-688)
- [bug] Support bind marker in QueryBuilder DELETE's list index (JAVA-679)
- [improvement] Improve QueryBuilder API for SELECT DISTINCT (JAVA-475)
- [improvement] Create values() function for Insert builder using List (JAVA-225)
- [improvement] Warn when ReplicationStrategy encounters invalid
  replication factors (JAVA-702)
- [improvement] Add PoolingOptions method to set both core and max
  connections (JAVA-662).
- [improvement] Do not include epoll JAR in binary distribution (JAVA-766)
- [improvement] Optimize internal copies of Request objects (JAVA-726)
- [bug] Preserve tracing across retries (JAVA-815)
- [improvement] New RetryDecision.tryNextHost() (JAVA-709)
- [bug] Handle function calls and raw strings as non-idempotent in QueryBuilder (JAVA-733)
- [improvement] Provide API to retrieve values of a Parameterized SimpleStatement (JAVA-765)
- [improvement] implement UPDATE ... IF EXISTS in QueryBuilder (JAVA-827)
- [improvement] Randomize contact points list to prevent hotspots (JAVA-618)
- [improvement] Surface the coordinator used on query failure (JAVA-720)
- [bug] Handle contact points removed during init (JAVA-792)
- [improvement] Allow PlainTextAuthProvider to change its credentials at runtime (JAVA-719)
- [new feature] Make it possible to register for SchemaChange Events (JAVA-151)
- [improvement] Downgrade "Asked to rebuild table" log from ERROR to INFO level (JAVA-861)
- [improvement] Provide an option to prepare statements only on one node (JAVA-797)
- [improvement] Provide an option to not re-prepare all statements in onUp (JAVA-658)
- [improvement] Customizable creation of netty timer (JAVA-853)
- [bug] Avoid quadratic ring processing with invalid replication factors (JAVA-859)
- [improvement] Debounce control connection queries (JAVA-657)
- [bug] LoadBalancingPolicy.distance() called before init() (JAVA-784)
- [new feature] Make driver-side metadata optional (JAVA-828)
- [improvement] Allow hosts to remain partially up (JAVA-544)
- [improvement] Remove internal blocking calls and expose async session
  creation (JAVA-821, JAVA-822)
- [improvement] Use parallel calls when re-preparing statement on other
  hosts (JAVA-725)
- [bug] Don't use connection timeout for unrelated internal queries (JAVA-629)
- [bug] Fix NPE in speculative executions when metrics disabled
  (JAVA-892)

Merged from 2.0.10_fixes branch:

- [improvement] Use Netty's pooled ByteBufAllocator by default (JAVA-756)
- [improvement] Expose "unsafe" paging state API (JAVA-759)
- [bug] Fix getObject by name (JAVA-767)
- [bug] Prevent race during pool initialization (JAVA-768)


### 2.0.10.1

- [improvement] Use Netty's pooled ByteBufAllocator by default (JAVA-756)
- [improvement] Expose "unsafe" paging state API (JAVA-759)
- [bug] Fix getObject by name (JAVA-767)
- [bug] Prevent race during pool initialization (JAVA-768)


### 2.0.10

- [new feature] Add AddressTranslater for EC2 multi-region deployment (JAVA-518)
- [improvement] Add connection heartbeat (JAVA-533)
- [improvement] Reduce level of logs on missing rpc_address (JAVA-568)
- [improvement] Expose node token and range information (JAVA-312, JAVA-681)
- [bug] Fix cluster name mismatch check at startup (JAVA-595)
- [bug] Fix guava dependency when using OSGI (JAVA-620)
- [bug] Fix handling of DROP events when ks name is case-sensitive (JAVA-678)
- [improvement] Use List<?> instead of List<Object> in QueryBuilder API
  (JAVA-631)
- [improvement] Exclude Netty POM from META-INF in shaded JAR (JAVA-654)
- [bug] Quote single quotes contained in table comments in asCQLQuery method
  (JAVA-655)
- [bug] Empty TokenRange returned in a one token cluster (JAVA-684)
- [improvement] Expose TokenRange#contains (JAVA-687)
- [new feature] Expose values of BoundStatement (JAVA-547)
- [new feature] Add getObject to BoundStatement and Row (JAVA-584)
- [improvement] Improve connection pool resizing algorithm (JAVA-419)
- [bug] Fix race condition between pool expansion and shutdown (JAVA-599)
- [improvement] Upgrade Netty to 4.0.27 (JAVA-622)
- [improvement] Coalesce frames before flushing them to the connection
  (JAVA-562)
- [improvement] Rename threads to indicate that they are for the driver
  (JAVA-583)
- [new feature] Expose paging state (JAVA-550)
- [new feature] Slow Query Logger (JAVA-646)
- [improvement] Exclude some errors from measurements in LatencyAwarePolicy
  (JAVA-698)
- [bug] Fix issue when executing a PreparedStatement from another cluster
  (JAVA-641)
- [improvement] Log keyspace xxx does not exist at WARN level (JAVA-534)
- [improvement] Allow Cluster subclasses to delegate to another instance
  (JAVA-619)
- [new feature] Expose an API to check for schema agreement after a
  schema-altering statement (JAVA-669)
- [improvement] Make connection and pool creation fully async (JAVA-692)
- [improvement] Optimize connection use after reconnection (JAVA-505)
- [improvement] Remove "suspected" mechanism (JAVA-617)
- [improvement] Don't mark connection defunct on client timeout (reverts
  JAVA-425)
- [new feature] Speculative query executions (JAVA-561)
- [bug] Release connection before completing the ResultSetFuture (JAVA-666)
- [new feature BETA] Percentile-based variant of query logger and speculative
  executions (JAVA-723)
- [bug] Fix buffer leaks when compression is enabled (JAVA-734).

Merged from 2.0.9_fixes branch:

- [bug] Prevent race between cancellation and query completion (JAVA-614)
- [bug] Prevent cancel and timeout from cancelling unrelated ResponseHandler if
  streamId was already released and reused (JAVA-632).
- [bug] Fix issue when newly opened pool fails before we could mark the node UP
  (JAVA-642)
- [bug] Fix unwanted LBP notifications when a contact host is down (JAVA-613)
- [bug] Fix edge cases where a connection was released twice (JAVA-651).
- [bug] Fix edge cases in query cancellation (JAVA-653).


### 2.0.9.2

- [bug] Fix edge cases where a connection was released twice (JAVA-651).
- [bug] Fix edge cases in query cancellation (JAVA-653).


### 2.0.9.1

- [bug] Prevent race between cancellation and query completion (JAVA-614)
- [bug] Prevent cancel and timeout from cancelling unrelated ResponseHandler if
  streamId was already released and reused (JAVA-632).
- [bug] Fix issue when newly opened pool fails before we could mark the node UP
  (JAVA-642)
- [bug] Fix unwanted LBP notifications when a contact host is down (JAVA-613)


### 2.0.9

- [improvement] Shade Netty dependency (JAVA-538)
- [improvement] Target schema refreshes more precisely (JAVA-543)
- [bug] Don't check rpc_address for control host (JAVA-546)
- [improvement] Improve message of NoHostAvailableException (JAVA-409)
- [bug] Rework connection reaper to avoid deadlock (JAVA-556)
- [bug] Avoid deadlock when multiple connections to the same host get write
  errors (JAVA-557)
- [improvement] Make shuffle=true the default for TokenAwarePolicy (JAVA-504)
- [bug] Fix bug when SUSPECT reconnection succeeds, but one of the pooled
  connections fails while bringing the node back up (JAVA-577)
- [bug] Prevent faulty control connection from ignoring reconnecting hosts
  (JAVA-587)
- temporarily revert "Add idle timeout to the connection pool" (JAVA-419)
- [bug] Ensure updateCreatedPools does not add pools for suspected hosts
  (JAVA-593)
- [bug] Ensure state change notifications for a given host are handled serially
  (JAVA-594)
- [bug] Ensure control connection reconnects when control host is removed
  (JAVA-597)


### 2.0.8

- [bug] Fix token awareness for case-sensitive keyspaces and tables (JAVA-526)
- [bug] Check maximum number of values passed to SimpleStatement (JAVA-515)
- [improvement] Expose the driver version through the API (JAVA-532)
- [improvement] Optimize session initialization when some hosts are not
  responsive (JAVA-522)


### 2.0.7

- [bug] Handle null pool in PooledConnection.release (JAVA-449)
- [improvement] Defunct connection on request timeout (JAVA-425)
- [improvement] Try next host when we get a SERVER_ERROR (JAVA-426)
- [bug] Handle race between query timeout and completion (JAVA-449, JAVA-460, JAVA-471)
- [bug] Fix DCAwareRoundRobinPolicy datacenter auto-discovery (JAVA-496)
- [bug] Ensure control connection does not trigger concurrent reconnects (JAVA-497)
- [improvement] Keep trying to reconnect on authentication errors (JAVA-472)
- [improvement] Expose close method on load balancing policy (JAVA-463)
- [improvement] Allow load balancing policy to trigger refresh for a single host (JAVA-459)
- [bug] Expose an API to cancel reconnection attempts (JAVA-493)
- [bug] Fix NPE when a connection fails during pool construction (JAVA-503)
- [improvement] Log datacenter name in DCAware policy's init when it is explicitly provided
  (JAVA-423)
- [improvement] Shuffle the replicas in TokenAwarePolicy.newQueryPlan (JAVA-504)
- [improvement] Make schema agreement wait tuneable (JAVA-507)
- [improvement] Document how to inject the driver metrics into another registry (JAVA-494)
- [improvement] Add idle timeout to the connection pool (JAVA-419)
- [bug] LatencyAwarePolicy does not shutdown executor on invocation of close (JAVA-516)
- [improvement] Throw an exception when DCAwareRoundRobinPolicy is built with
  an explicit but null or empty local datacenter (JAVA-451).
- [bug] Fix check for local contact points in DCAware policy's init (JAVA-511)
- [improvement] Make timeout on saturated pool customizable (JAVA-457)
- [improvement] Downgrade Guava to 14.0.1 (JAVA-521)


### 2.0.6

- [bug] Check cluster name when connecting to a new node (JAVA-397)
- [bug] Add missing CAS delete support in QueryBuilder (JAVA-326)
- [bug] Add collection and data length checks during serialization (JAVA-363)
- [improvement] Surface number of retries in metrics (JAVA-329)
- [bug] Do not use a host when no rpc_address found for it (JAVA-428)
- [improvement] Add ResultSet.wasApplied() for conditional queries (JAVA-358)
- [bug] Fix negative HostConnectionPool open count (JAVA-349)
- [improvement] Log more connection details at trace and debug levels (JAVA-436)
- [bug] Fix cluster shutdown (JAVA-445)
- [improvement] Expose child policy in chainable load balancing policies (JAVA-439)


### 2.0.5

- [bug] Release connections on ResultSetFuture#cancel (JAVA-407)
- [bug] Fix handling of SimpleStatement with values in query builder
  batches (JAVA-393)
- [bug] Ensure pool is properly closed in onDown (JAVA-417)
- [bug] Fix tokenMap initialization at startup (JAVA-415)
- [bug] Avoid deadlock on close (JAVA-418)


### 2.0.4

- [improvement] Better handling of dead connections (JAVA-204)
- [bug] Fix potential NPE in ControlConnection (JAVA-373)
- [bug] Throws NPE when passed null for a contact point (JAVA-291)
- [bug] Avoid LoadBalancingPolicy onDown+onUp at startup (JAVA-315)
- [bug] Avoid classloader leak in Tomcat (JAVA-343)
- [bug] Avoid deadlock in onAdd/onUp (JAVA-387)
- [bug] Make metadata parsing more lenient (JAVA-377, JAVA-391)
- [bug] Ensure defunct connections are completely closed (JAVA-394)
- [bug] Fix memory and resource leak on closed Sessions (JAVA-342, JAVA-390)


### 2.0.3

- [new] The new AbsractSession makes mocking of Session easier.
- [new] Allow to trigger a refresh of connected hosts (JAVA-309)
- [new] New Session#getState method allows to grab information on
  which nodes a session is connected to (JAVA-265)
- [new] Add QueryBuilder syntax for tuples in where clauses (syntax
  introduced in Cassandra 2.0.6) (JAVA-327)
- [improvement] Properly validate arguments of PoolingOptions methods
  (JAVA-359)
- [bug] Fix bogus rejection of BigInteger in 'execute with values'
  (JAVA-368)
- [bug] Signal connection failure sooner to avoid missing them
  (JAVA-367)
- [bug] Throw UnsupportedOperationException for protocol batch
  setSerialCL (JAVA-337)

Merged from 1.0 branch:

- [bug] Fix periodic reconnection to down hosts (JAVA-325)


### 2.0.2

- [api] The type of the map key returned by NoHostAvailable#getErrors has changed from
  InetAddress to InetSocketAddress. Same for Initializer#getContactPoints return and
  for AuthProvider#newAuthenticator.
- [api] The default load balacing policy is now DCAwareRoundRobinPolicy, and the local
  datacenter is automatically picked based on the first connected node. Furthermore,
  the TokenAwarePolicy is also used by default (JAVA-296)
- [new] New optional AddressTranslater (JAVA-145)
- [bug] Don't remove quotes on keyspace in the query builder (JAVA-321)
- [bug] Fix potential NPE while cluster undergo schema changes (JAVA-320)
- [bug] Fix thread-safety of page fetching (JAVA-319)
- [bug] Fix potential NPE using fetchMoreResults (JAVA-318)

Merged from 1.0 branch:

- [new] Expose the name of the partitioner in use in the cluster metadata (JAVA-179)
- [new] Add new WhiteListPolicy to limit the nodes connected to a particular list
- [improvement] Do not hop DC for LOCAL_* CL in DCAwareRoundRobinPolicy (JAVA-289)
- [bug] Revert back to longs for dates in the query builder (JAVA-313)
- [bug] Don't reconnect to nodes ignored by the load balancing policy (JAVA-314)


### 2.0.1

- [improvement] Handle the static columns introduced in Cassandra 2.0.6 (JAVA-278)
- [improvement] Add Cluster#newSession method to create Session without connecting
  right away (JAVA-208)
- [bug] Add missing iso8601 patterns for parsing dates (JAVA-279)
- [bug] Properly parse BytesType as the blob type
- [bug] Potential NPE when parsing schema of pre-CQL tables of C* 1.2 nodes (JAVA-280)

Merged from 1.0 branch:

- [bug] LatencyAwarePolicy.Builder#withScale doesn't set the scale (JAVA-275)
- [new] Add methods to check if a Cluster/Session instance has been closed already (JAVA-114)


### 2.0.0

- [api] Case sensitive identifier by default in Metadata (JAVA-269)
- [bug] Fix potential NPE in Cluster#connect (JAVA-274)

Merged from 1.0 branch:

- [bug] Always return the PreparedStatement object that is cache internally (JAVA-263)
- [bug] Fix race when multiple connect are done in parallel (JAVA-261)
- [bug] Don't connect at all to nodes that are ignored by the load balancing
  policy (JAVA-270)


### 2.0.0-rc3

- [improvement] The protocol version 1 is now supported (features only supported by the
  version 2 of the protocol throw UnsupportedFeatureException).
- [improvement] Make most main objects interface to facilitate testing/mocking (JAVA-195)
- [improvement] Adds new getStatements and clear methods to BatchStatement.
- [api] Renamed shutdown to closeAsync and ShutdownFuture to CloseFuture. Clustering
  and Session also now implement Closeable (JAVA-247).
- [bug] Fix potential thread leaks when shutting down Metrics (JAVA-232)
- [bug] Fix potential NPE in HostConnectionPool (JAVA-231)
- [bug] Avoid NPE when node is in an unconfigured DC (JAVA-244)
- [bug] Don't block for scheduled reconnections on Cluster#close (JAVA-258)

Merged from 1.0 branch:

- [new] Added Session#prepareAsync calls (JAVA-224)
- [new] Added Cluster#getLoggedKeyspace (JAVA-249)
- [improvement] Avoid preparing a statement multiple time per host with multiple sessions
- [bug] Make sure connections are returned to the right pools (JAVA-255)
- [bug] Use date string in query build to work-around CASSANDRA-6718 (JAVA-264)


### 2.0.0-rc2

- [new] Add LOCAL_ONE consistency level support (requires using C* 2.0.2+) (JAVA-207)
- [bug] Fix parsing of counter types (JAVA-219)
- [bug] Fix missing whitespace for IN clause in the query builder (JAVA-218)
- [bug] Fix replicas computation for token aware balancing (JAVA-221)

Merged from 1.0 branch:

- [bug] Fix regression from JAVA-201 (JAVA-213)
- [improvement] New getter to obtain a snapshot of the scores maintained by
  LatencyAwarePolicy.


### 2.0.0-rc1

- [new] Mark compression dependencies optional in maven (JAVA-199).
- [api] Renamed TableMetadata#getClusteringKey to TableMetadata#getClusteringColumns.

Merged from 1.0 branch:

- [new] OSGi bundle (JAVA-142)
- [improvement] Make collections returned by Row immutable (JAVA-205)
- [improvement] Limit internal thread pool size (JAVA-203)
- [bug] Don't retain unused PreparedStatement in memory (JAVA-201)
- [bug] Add missing clustering order info in TableMetadata
- [bug] Allow bind markers for collections in the query builder (JAVA-196)


### 2.0.0-beta2

- [api] BoundStatement#setX(String, X) methods now set all values (if there is
  more than one) having the provided name, not just the first occurence.
- [api] The Authenticator interface now has a onAuthenticationSuccess method that
  allows to handle the potential last token sent by the server.
- [new] The query builder don't serialize large values to strings anymore by
  default by making use the new ability to send values alongside the query string.
- [new] The query builder has been updated for new CQL features (JAVA-140).
- [bug] Fix exception when a conditional write timeout C* side.
- [bug] Ensure connection is created when Cluster metadata are asked for
  (JAVA-182).
- [bug] Fix potential NPE during authentication (JAVA-187)


### 2.0.0-beta1

- [api] The 2.0 version is an API-breaking upgrade of the driver. While most
  of the breaking changes are minor, there are too numerous to be listed here
  and you are encouraged to look at the Upgrade_guide_to_2.0 file that describe
  those changes in details.
- [new] LZ4 compression is supported for the protocol.
- [new] The driver does not depend on cassandra-all anymore (JAVA-39)
- [new] New BatchStatement class allows to execute batch other statements.
- [new] Large ResultSet are now paged (incrementally fetched) by default.
- [new] SimpleStatement support values for bind-variables, to allow
  prepare+execute behavior with one roundtrip.
- [new] Query parameters defaults (Consistency level, page size, ...) can be
  configured globally.
- [new] New Cassandra 2.0 SERIAL and LOCAL_SERIAL consistency levels are
  supported.
- [new] Cluster#shutdown now waits for ongoing queries to complete by default
  (JAVA-116).
- [new] Generic authentication through SASL is now exposed.
- [bug] TokenAwarePolicy now takes all replica into account, instead of only the
  first one (JAVA-88).


### 1.0.5

- [new] OSGi bundle (JAVA-142)
- [new] Add support for ConsistencyLevel.LOCAL_ONE; note that this
  require Cassandra 1.2.12+ (JAVA-207)
- [improvement] Make collections returned by Row immutable (JAVA-205)
- [improvement] Limit internal thread pool size (JAVA-203)
- [improvement] New getter to obtain a snapshot of the scores maintained by
  LatencyAwarePolicy.
- [improvement] Avoid synchronization when getting codec for collection
  types (JAVA-222)
- [bug] Don't retain unused PreparedStatement in memory (JAVA-201, JAVA-213)
- [bug] Add missing clustering order info in TableMetadata
- [bug] Allow bind markers for collections in the query builder (JAVA-196)


### 1.0.4

- [api] The Cluster.Builder#poolingOptions and Cluster.Builder#socketOptions
  are now deprecated. They are replaced by the new withPoolingOptions and
  withSocketOptions methods (JAVA-163).
- [new] A new LatencyAwarePolicy wrapping policy has been added, allowing to
  add latency awareness to a wrapped load balancing policy (JAVA-129).
- [new] Allow defering cluster initialization (Cluster.Builder#deferInitialization)
  (JAVA-161)
- [new] Add truncate statement in query builder (JAVA-117).
- [new] Support empty IN in the query builder (JAVA-106).
- [bug] Fix spurious "No current pool set; this should not happen" error
  message (JAVA-166)
- [bug] Fix potential overflow in RoundRobinPolicy and correctly errors if
  a balancing policy throws (JAVA-184)
- [bug] Don't release Stream ID for timeouted queries (unless we do get back
  the response)
- [bug] Correctly escape identifiers and use fully qualified table names when
  exporting schema as string.


### 1.0.3

- [api] The query builder now correctly throw an exception when given a value
  of a type it doesn't know about.
- [new] SocketOptions#setReadTimeout allows to set a timeout on how long we
  wait for the answer of one node. See the javadoc for more details.
- [new] New Session#prepare method that takes a Statement.
- [bug] Always take per-query CL, tracing, etc. into account for QueryBuilder
  statements (JAVA-143).
- [bug] Temporary fixup for TimestampType when talking to C* 2.0 nodes.


### 1.0.2

- [api] Host#getMonitor and all Host.HealthMonitor methods have been
  deprecated. The new Host#isUp method is now prefered to the method
  in the monitor and you should now register Host.StateListener against
  the Cluster object directly (registering against a host HealthMonitor
  was much more limited anyway).
- [new] New serialize/deserialize methods in DataType to serialize/deserialize
  values to/from bytes (JAVA-92).
- [new] New getIndexOf() method in ColumnDefinitions to find the index of
  a given column name (JAVA-128).
- [bug] Fix a bug when thread could get blocked while setting the current
  keyspace (JAVA-131).
- [bug] Quote inet addresses in the query builder since CQL3 requires it
  (JAVA-136)


### 1.0.1

- [api] Function call handling in the query builder has been modified in a
  backward incompatible way. Function calls are not parsed from string values
  anymore as this wasn't safe. Instead the new 'fcall' method should be used
  (JAVA-100).
- [api] Some typos in method names in PoolingOptions have been fixed in a
  backward incompatible way before the API get widespread.
- [bug] Don't destroy composite partition key with BoundStatement and
  TokenAwarePolicy (JAVA-123).
- [new] null values support in the query builder.
- [new] SSL support (requires C* >= 1.2.1) (JAVA-5).
- [new] Allow generating unlogged batch in the query builder (JAVA-113).
- [improvement] Better error message when no host are available.
- [improvement] Improves performance of the stress example application been.


### 1.0.0

- [api] The AuthInfoProvider has be (temporarily) removed. Instead, the
  Cluster builder has a new withCredentials() method to provide a username
  and password for use with Cassandra's PasswordAuthenticator. Custom
  authenticator will be re-introduced in a future version but are not
  supported at the moment.
- [api] The isMetricsEnabled() method in Configuration has been replaced by
  getMetricsOptions(). An option to disabled JMX reporting (on by default)
  has been added.
- [bug] Don't make default load balancing policy a static singleton since it
  is stateful (JAVA-91).


### 1.0.0-RC1

- [new] Null values are now supported in BoundStatement (but you will need at
  least Cassandra 1.2.3 for it to work). The API of BoundStatement has been
  slightly changed so that not binding a variable is not an error anymore,
  the variable is simply considered null by default. The isReady() method has
  been removed (JAVA-79).
- [improvement] The Cluster/Session shutdown methods now properly block until
  the shutdown is complete. A version with at timeout has been added (JAVA-75).
- [bug] Fix use of CQL3 functions in the query builder (JAVA-44).
- [bug] Fix case where multiple schema changes too quickly wouldn't work
  (only triggered when 0.0.0.0 was use for the rpc_address on the Cassandra
  nodes) (JAVA-77).
- [bug] Fix IllegalStateException thrown due to a reconnection made on an I/O
  thread (JAVA-72).
- [bug] Correctly reports errors during authentication phase (JAVA-82).


### 1.0.0-beta2

- [new] Support blob constants, BigInteger, BigDecimal and counter batches in
  the query builder (JAVA-51, JAVA-60, JAVA-58)
- [new] Basic support for custom CQL3 types (JAVA-61)
- [new] Add "execution infos" for a result set (this also move the query
  trace in the new ExecutionInfos object, so users of beta1 will have to
  update) (JAVA-65)
- [bug] Fix failover bug in DCAwareRoundRobinPolicy (JAVA-62)
- [bug] Fix use of bind markers for routing keys in the query builder
  (JAVA-66)


### 1.0.0-beta1

- initial release<|MERGE_RESOLUTION|>--- conflicted
+++ resolved
@@ -1,37 +1,6 @@
 ## Changelog
 
-<<<<<<< HEAD
-### 3.0.0-alpha2
-
-- [new feature] Move secondary index metadata out of column definitions
-  (JAVA-875, JAVA-882).
-
-Merged from 2.2 branch:
-
-- [bug] Propagate CodecRegistry to nested UDTs (JAVA-847)
-- [improvement] Ability to store a default, shareable CodecRegistry
-  instance (JAVA-848)
-- [bug] Treat empty ByteBuffers as empty values in TupleCodec and
-  UDTCodec (JAVA-880)
-
-
-### 3.0.0-alpha1
-
-- [new feature] Support new system tables in C* 3.0.0-alpha1 (JAVA-876)
-
-Merged from 2.2 branch:
-
-- [improvement] Rename DateWithoutTime to LocalDate (JAVA-810)
-- [bug] DateCodec does not format values correctly (JAVA-816)
-- [bug] TimeCodec does not format values correctly (JAVA-817)
-- [bug] TypeCodec.getDataTypeFor() does not handle LocalDate instances (JAVA-818)
-- [improvement] Make ResultSet#fetchMoreResult return a
-  ListenableFuture<ResultSet> (JAVA-836)
-- [improvement] Disable frozen checks in mapper (JAVA-843)
-- [improvement] Allow user to register custom type codecs (JAVA-721)
-- [improvement] Support custom type codecs in mapper (JAVA-722)
-=======
-### 2.2.0-rc4 (in progress)
+### 3.0.0-alpha3 (in progress)
 
 Merged from 2.0 branch:
 
@@ -79,10 +48,14 @@
 - [bug] Don't use connection timeout for unrelated internal queries (JAVA-629)
 - [bug] Fix NPE in speculative executions when metrics disabled
   (JAVA-892)
->>>>>>> 9a3b82eb
-
-
-### 2.2.0-rc3
+
+
+### 3.0.0-alpha2
+
+- [new feature] Move secondary index metadata out of column definitions
+  (JAVA-875, JAVA-882).
+
+Merged from 2.2 branch:
 
 - [bug] Propagate CodecRegistry to nested UDTs (JAVA-847)
 - [improvement] Ability to store a default, shareable CodecRegistry
@@ -91,7 +64,11 @@
   UDTCodec (JAVA-880)
 
 
-### 2.2.0-rc2
+### 3.0.0-alpha1
+
+- [new feature] Support new system tables in C* 3.0.0-alpha1 (JAVA-876)
+
+Merged from 2.2 branch:
 
 - [improvement] Rename DateWithoutTime to LocalDate (JAVA-810)
 - [bug] DateCodec does not format values correctly (JAVA-816)
@@ -103,332 +80,10 @@
 - [improvement] Allow user to register custom type codecs (JAVA-721)
 - [improvement] Support custom type codecs in mapper (JAVA-722)
 
-Merged from 2.1 branch:
-
-- [bug] Special case check for 'null' string in index_options column (JAVA-834)
-- [improvement] Allow accessor methods with less parameters in case
-  named bind markers are repeated (JAVA-835)
-- [improvement] Improve QueryBuilder API for SELECT DISTINCT (JAVA-475)
-- [improvement] Make NativeColumnType a top-level class (JAVA-715)
-- [improvement] Expose ProtocolVersion#toInt (JAVA-700)
-- [bug] Handle void return types in accessors (JAVA-542)
-- [improvement] Create values() function for Insert builder using List (JAVA-225)
-- [improvement] HashMap throws an OOM Exception when logging level is set to TRACE (JAVA-713)
-- [bug] Support bind marker in QueryBuilder DELETE's list index (JAVA-679)
-- [improvement] Expose KEYS and FULL indexing options in IndexMetadata (JAVA-732)
-- [improvement] Allow @Enumerated in Accessor method parameters (JAVA-589)
-- [improvement] Allow access to table metadata from Mapper (JAVA-554)
-- [improvement] Provide a way to map computed fields (JAVA-661)
-- [improvement] Ignore missing columns in mapper (JAVA-824)
-- [bug] Preserve default timestamp for retries and speculative executions (JAVA-724)
-- [improvement] Use same pool implementation for protocol v2 and v3
-  (JAVA-738).
-- [improvement] Support CONTAINS / CONTAINS KEY in QueryBuilder (JAVA-677)
-- [improvement] Add USING options in mapper for delete and save
-  operations (JAVA-477/JAVA-540)
-- [improvement] Add mapper option to configure whether to save null fields (JAVA-473)
-
-Merged from 2.0 branch:
-
-- [bug] DowngradingConsistencyRetryPolicy ignores write timeouts (JAVA-737)
-- [bug] Forbid bind marker in QueryBuilder add/append/prepend (JAVA-736)
-- [bug] Prevent QueryBuilder.quote() from applying duplicate double quotes (JAVA-712)
-- [bug] Prevent QueryBuilder from trying to serialize raw string (JAVA-688)
-- [bug] Support bind marker in QueryBuilder DELETE's list index (JAVA-679)
-- [improvement] Improve QueryBuilder API for SELECT DISTINCT (JAVA-475)
-- [improvement] Create values() function for Insert builder using List (JAVA-225)
-- [improvement] Warn when ReplicationStrategy encounters invalid
-  replication factors (JAVA-702)
-- [improvement] Add PoolingOptions method to set both core and max
-  connections (JAVA-662).
-- [improvement] Do not include epoll JAR in binary distribution (JAVA-766)
-- [improvement] Optimize internal copies of Request objects (JAVA-726)
-- [bug] Preserve tracing across retries (JAVA-815)
-- [improvement] New RetryDecision.tryNextHost() (JAVA-709)
-- [bug] Handle function calls and raw strings as non-idempotent in QueryBuilder (JAVA-733)
-
-
-### 2.2.0-rc1
-
-- [new feature] Protocol V4 enum support (JAVA-783)
-- [new feature] Use PK columns in protocol v4 PREPARED response (JAVA-776)
-- [new feature] Distinguish NULL and UNSET values (JAVA-777)
-- [new feature] Add k/v payload for 3rd party usage (JAVA-779)
-- [new feature] Expose server-side warnings on ExecutionInfo (JAVA-780)
-- [new feature] Expose new read/write failure exceptions (JAVA-749)
-- [new feature] Expose function and aggregate metadata (JAVA-747)
-- [new feature] Add new client exception for CQL function failure (JAVA-778)
-- [improvement] Expose ProtocolVersion#toInt (JAVA-700)
-- [new feature] Support new C* 2.2 CQL date and time types (JAVA-404)
-
-Merged from 2.1 branch:
-
-- [improvement] Unify "Target" enum for schema elements (JAVA-782)
-
-
-### 2.1.7.1
-
-- [bug] Special case check for 'null' string in index_options column (JAVA-834)
-- [improvement] Allow accessor methods with less parameters in case
-  named bind markers are repeated (JAVA-835)
-
-
-### 2.1.7
-
-- [improvement] Improve QueryBuilder API for SELECT DISTINCT (JAVA-475)
-- [improvement] Make NativeColumnType a top-level class (JAVA-715)
-- [improvement] Unify "Target" enum for schema elements (JAVA-782)
-- [improvement] Expose ProtocolVersion#toInt (JAVA-700)
-- [bug] Handle void return types in accessors (JAVA-542)
-- [improvement] Create values() function for Insert builder using List (JAVA-225)
-- [improvement] HashMap throws an OOM Exception when logging level is set to TRACE (JAVA-713)
-- [bug] Support bind marker in QueryBuilder DELETE's list index (JAVA-679)
-- [improvement] Expose KEYS and FULL indexing options in IndexMetadata (JAVA-732)
-- [improvement] Allow @Enumerated in Accessor method parameters (JAVA-589)
-- [improvement] Allow access to table metadata from Mapper (JAVA-554)
-- [improvement] Provide a way to map computed fields (JAVA-661)
-- [improvement] Ignore missing columns in mapper (JAVA-824)
-- [bug] Preserve default timestamp for retries and speculative executions (JAVA-724)
-- [improvement] Use same pool implementation for protocol v2 and v3
-  (JAVA-738).
-- [improvement] Support CONTAINS / CONTAINS KEY in QueryBuilder (JAVA-677)
-- [improvement] Add USING options in mapper for delete and save
-  operations (JAVA-477/JAVA-540)
-- [improvement] Add mapper option to configure whether to save null fields (JAVA-473)
-
-Merged from 2.0 branch:
-
-- [bug] DowngradingConsistencyRetryPolicy ignores write timeouts (JAVA-737)
-- [bug] Forbid bind marker in QueryBuilder add/append/prepend (JAVA-736)
-- [bug] Prevent QueryBuilder.quote() from applying duplicate double quotes (JAVA-712)
-- [bug] Prevent QueryBuilder from trying to serialize raw string (JAVA-688)
-- [bug] Support bind marker in QueryBuilder DELETE's list index (JAVA-679)
-- [improvement] Improve QueryBuilder API for SELECT DISTINCT (JAVA-475)
-- [improvement] Create values() function for Insert builder using List (JAVA-225)
-- [improvement] Warn when ReplicationStrategy encounters invalid
-  replication factors (JAVA-702)
-- [improvement] Add PoolingOptions method to set both core and max
-  connections (JAVA-662).
-- [improvement] Do not include epoll JAR in binary distribution (JAVA-766)
-- [improvement] Optimize internal copies of Request objects (JAVA-726)
-- [bug] Preserve tracing across retries (JAVA-815)
-- [improvement] New RetryDecision.tryNextHost() (JAVA-709)
-- [bug] Handle function calls and raw strings as non-idempotent in QueryBuilder (JAVA-733)
-
-
-### 2.1.6
-
-Merged from 2.0 branch:
-
-- [new feature] Add getObject to BoundStatement and Row (JAVA-584)
-- [improvement] Improve connection pool resizing algorithm (JAVA-419)
-- [bug] Fix race condition between pool expansion and shutdown (JAVA-599)
-- [improvement] Upgrade Netty to 4.0.27 (JAVA-622)
-- [improvement] Coalesce frames before flushing them to the connection
-  (JAVA-562)
-- [improvement] Rename threads to indicate that they are for the driver
-  (JAVA-583)
-- [new feature] Expose paging state (JAVA-550)
-- [new feature] Slow Query Logger (JAVA-646)
-- [improvement] Exclude some errors from measurements in LatencyAwarePolicy
-  (JAVA-698)
-- [bug] Fix issue when executing a PreparedStatement from another cluster
-  (JAVA-641)
-- [improvement] Log keyspace xxx does not exist at WARN level (JAVA-534)
-- [improvement] Allow Cluster subclasses to delegate to another instance
-  (JAVA-619)
-- [new feature] Expose an API to check for schema agreement after a
-  schema-altering statement (JAVA-669)
-- [improvement] Make connection and pool creation fully async (JAVA-692)
-- [improvement] Optimize connection use after reconnection (JAVA-505)
-- [improvement] Remove "suspected" mechanism (JAVA-617)
-- [improvement] Don't mark connection defunct on client timeout (reverts
-  JAVA-425)
-- [new feature] Speculative query executions (JAVA-561)
-- [bug] Release connection before completing the ResultSetFuture (JAVA-666)
-- [new feature BETA] Percentile-based variant of query logger and speculative
-  executions (JAVA-723)
-- [bug] Fix buffer leaks when compression is enabled (JAVA-734).
-- [improvement] Use Netty's pooled ByteBufAllocator by default (JAVA-756)
-- [improvement] Expose "unsafe" paging state API (JAVA-759)
-- [bug] Prevent race during pool initialization (JAVA-768)
-
-
-### 2.1.5
-
-- [bug] Authorize Null parameter in Accessor method (JAVA-575)
-- [improvement] Support C* 2.1.3's nested collections (JAVA-570)
-- [bug] Fix checks on mapped collection types (JAVA-612)
-- [bug] Fix QueryBuilder.putAll() when the collection contains UDTs (JAVA-672)
-
-Merged from 2.0 branch:
-
-- [new feature] Add AddressTranslater for EC2 multi-region deployment (JAVA-518)
-- [improvement] Add connection heartbeat (JAVA-533)
-- [improvement] Reduce level of logs on missing rpc_address (JAVA-568)
-- [improvement] Expose node token and range information (JAVA-312, JAVA-681)
-- [bug] Fix cluster name mismatch check at startup (JAVA-595)
-- [bug] Fix guava dependency when using OSGI (JAVA-620)
-- [bug] Fix handling of DROP events when ks name is case-sensitive (JAVA-678)
-- [improvement] Use List<?> instead of List<Object> in QueryBuilder API
-  (JAVA-631)
-- [improvement] Exclude Netty POM from META-INF in shaded JAR (JAVA-654)
-- [bug] Quote single quotes contained in table comments in asCQLQuery method
-  (JAVA-655)
-- [bug] Empty TokenRange returned in a one token cluster (JAVA-684)
-- [improvement] Expose TokenRange#contains (JAVA-687)
-- [bug] Prevent race between cancellation and query completion (JAVA-614)
-- [bug] Prevent cancel and timeout from cancelling unrelated ResponseHandler if
-  streamId was already released and reused (JAVA-632).
-- [bug] Fix issue when newly opened pool fails before we could mark the node UP
-  (JAVA-642)
-- [bug] Fix unwanted LBP notifications when a contact host is down (JAVA-613)
-- [bug] Fix edge cases where a connection was released twice (JAVA-651).
-- [bug] Fix edge cases in query cancellation (JAVA-653).
-
-
-### 2.1.4
-
-Merged from 2.0 branch:
-
-- [improvement] Shade Netty dependency (JAVA-538)
-- [improvement] Target schema refreshes more precisely (JAVA-543)
-- [bug] Don't check rpc_address for control host (JAVA-546)
-- [improvement] Improve message of NoHostAvailableException (JAVA-409)
-- [bug] Rework connection reaper to avoid deadlock (JAVA-556)
-- [bug] Avoid deadlock when multiple connections to the same host get write
-  errors (JAVA-557)
-- [improvement] Make shuffle=true the default for TokenAwarePolicy (JAVA-504)
-- [bug] Fix bug when SUSPECT reconnection succeeds, but one of the pooled
-  connections fails while bringing the node back up (JAVA-577)
-- [bug] Prevent faulty control connection from ignoring reconnecting hosts
-  (JAVA-587)
-- temporarily revert "Add idle timeout to the connection pool" (JAVA-419)
-- [bug] Ensure updateCreatedPools does not add pools for suspected hosts
-  (JAVA-593)
-- [bug] Ensure state change notifications for a given host are handled serially
-  (JAVA-594)
-- [bug] Ensure control connection reconnects when control host is removed
-  (JAVA-597)
-
-
-### 2.1.3
-
-- [bug] Ignore static fields in mapper (JAVA-510)
-- [bug] Fix UDT parsing at init when using the default protocol version (JAVA-509)
-- [bug] Fix toString, equals and hashCode on accessor proxies (JAVA-495)
-- [bug] Allow empty name on Column and Field annotations (JAVA-528)
-
-Merged from 2.0 branch:
-
-- [bug] Ensure control connection does not trigger concurrent reconnects (JAVA-497)
-- [improvement] Keep trying to reconnect on authentication errors (JAVA-472)
-- [improvement] Expose close method on load balancing policy (JAVA-463)
-- [improvement] Allow load balancing policy to trigger refresh for a single host (JAVA-459)
-- [bug] Expose an API to cancel reconnection attempts (JAVA-493)
-- [bug] Fix NPE when a connection fails during pool construction (JAVA-503)
-- [improvement] Log datacenter name in DCAware policy's init when it is explicitly provided
-  (JAVA-423)
-- [improvement] Shuffle the replicas in TokenAwarePolicy.newQueryPlan (JAVA-504)
-- [improvement] Make schema agreement wait tuneable (JAVA-507)
-- [improvement] Document how to inject the driver metrics into another registry (JAVA-494)
-- [improvement] Add idle timeout to the connection pool (JAVA-419)
-- [bug] LatencyAwarePolicy does not shutdown executor on invocation of close (JAVA-516)
-- [improvement] Throw an exception when DCAwareRoundRobinPolicy is built with
-  an explicit but null or empty local datacenter (JAVA-451).
-- [bug] Fix check for local contact points in DCAware policy's init (JAVA-511)
-- [improvement] Make timeout on saturated pool customizable (JAVA-457)
-- [improvement] Downgrade Guava to 14.0.1 (JAVA-521)
-- [bug] Fix token awareness for case-sensitive keyspaces and tables (JAVA-526)
-- [bug] Check maximum number of values passed to SimpleStatement (JAVA-515)
-- [improvement] Expose the driver version through the API (JAVA-532)
-- [improvement] Optimize session initialization when some hosts are not
-  responsive (JAVA-522)
-
-
-### 2.1.2
-
-- [improvement] Support for native protocol v3 (JAVA-361, JAVA-364, JAVA-467)
-- [bug] Fix UDT fields of type inet in QueryBuilder (JAVA-454)
-- [bug] Exclude transient fields from Frozen checks (JAVA-455)
-- [bug] Fix handling of null collections in mapper (JAVA-453)
-- [improvement] Make implicit column names case-insensitive in mapper (JAVA-452)
-- [bug] Fix named bind markers in QueryBuilder (JAVA-433)
-- [bug] Fix handling of BigInteger in object mapper (JAVA-458)
-- [bug] Ignore synthetic fields in mapper (JAVA-465)
-- [improvement] Throw an exception when DCAwareRoundRobinPolicy is built with
-  an explicit but null or empty local datacenter (JAVA-451)
-- [improvement] Add backwards-compatible DataType.serialize methods (JAVA-469)
-- [bug] Handle null enum fields in object mapper (JAVA-487)
-- [bug] Handle null UDT fields in object mapper (JAVA-499)
-
-Merged from 2.0 branch:
-
-- [bug] Handle null pool in PooledConnection.release (JAVA-449)
-- [improvement] Defunct connection on request timeout (JAVA-425)
-- [improvement] Try next host when we get a SERVER_ERROR (JAVA-426)
-- [bug] Handle race between query timeout and completion (JAVA-449, JAVA-460, JAVA-471)
-- [bug] Fix DCAwareRoundRobinPolicy datacenter auto-discovery (JAVA-496)
-
-
-### 2.1.1
-
-- [new] Support for new "frozen" keyword (JAVA-441)
-
-Merged from 2.0 branch:
-
-- [bug] Check cluster name when connecting to a new node (JAVA-397)
-- [bug] Add missing CAS delete support in QueryBuilder (JAVA-326)
-- [bug] Add collection and data length checks during serialization (JAVA-363)
-- [improvement] Surface number of retries in metrics (JAVA-329)
-- [bug] Do not use a host when no rpc_address found for it (JAVA-428)
-- [improvement] Add ResultSet.wasApplied() for conditional queries (JAVA-358)
-- [bug] Fix negative HostConnectionPool open count (JAVA-349)
-- [improvement] Log more connection details at trace and debug levels (JAVA-436)
-- [bug] Fix cluster shutdown (JAVA-445)
-
-
-### 2.1.0
-
-- [bug] ClusteringColumn annotation not working with specified ordering (JAVA-408)
-- [improvement] Fail BoundStatement if null values are not set explicitly (JAVA-410)
-- [bug] Handle UDT and tuples in BuiltStatement.toString (JAVA-416)
-
-Merged from 2.0 branch:
-
-- [bug] Release connections on ResultSetFuture#cancel (JAVA-407)
-- [bug] Fix handling of SimpleStatement with values in query builder
-  batches (JAVA-393)
-- [bug] Ensure pool is properly closed in onDown (JAVA-417)
-- [bug] Fix tokenMap initialization at startup (JAVA-415)
-- [bug] Avoid deadlock on close (JAVA-418)
-
-
-### 2.1.0-rc1
-
-Merged from 2.0 branch:
-
-- [bug] Ensure defunct connections are completely closed (JAVA-394)
-- [bug] Fix memory and resource leak on closed Sessions (JAVA-342, JAVA-390)
-
-
-### 2.1.0-beta1
-
-- [new] Support for User Defined Types and tuples
-- [new] Simple object mapper
-
-Merged from 2.0 branch: everything up to 2.0.3 (included), and the following.
-
-- [improvement] Better handling of dead connections (JAVA-204)
-- [bug] Fix potential NPE in ControlConnection (JAVA-373)
-- [bug] Throws NPE when passed null for a contact point (JAVA-291)
-- [bug] Avoid LoadBalancingPolicy onDown+onUp at startup (JAVA-315)
-- [bug] Avoid classloader leak in Tomcat (JAVA-343)
-- [bug] Avoid deadlock in onAdd/onUp (JAVA-387)
-- [bug] Make metadata parsing more lenient (JAVA-377, JAVA-391)
-
-
-### 2.0.11
+
+### 2.2.0-rc4 (in progress)
+
+Merged from 2.0 branch:
 
 - [improvement] Log streamid at the trace level on sending request and receiving response (JAVA-718)
 - [bug] Fix SpeculativeExecutionPolicy.init() and close() are never called (JAVA-796)
@@ -475,6 +130,400 @@
 - [bug] Fix NPE in speculative executions when metrics disabled
   (JAVA-892)
 
+
+### 2.2.0-rc3
+
+- [bug] Propagate CodecRegistry to nested UDTs (JAVA-847)
+- [improvement] Ability to store a default, shareable CodecRegistry
+  instance (JAVA-848)
+- [bug] Treat empty ByteBuffers as empty values in TupleCodec and
+  UDTCodec (JAVA-880)
+
+
+### 2.2.0-rc2
+
+- [improvement] Rename DateWithoutTime to LocalDate (JAVA-810)
+- [bug] DateCodec does not format values correctly (JAVA-816)
+- [bug] TimeCodec does not format values correctly (JAVA-817)
+- [bug] TypeCodec.getDataTypeFor() does not handle LocalDate instances (JAVA-818)
+- [improvement] Make ResultSet#fetchMoreResult return a
+  ListenableFuture<ResultSet> (JAVA-836)
+- [improvement] Disable frozen checks in mapper (JAVA-843)
+- [improvement] Allow user to register custom type codecs (JAVA-721)
+- [improvement] Support custom type codecs in mapper (JAVA-722)
+
+Merged from 2.1 branch:
+
+- [bug] Special case check for 'null' string in index_options column (JAVA-834)
+- [improvement] Allow accessor methods with less parameters in case
+  named bind markers are repeated (JAVA-835)
+- [improvement] Improve QueryBuilder API for SELECT DISTINCT (JAVA-475)
+- [improvement] Make NativeColumnType a top-level class (JAVA-715)
+- [improvement] Expose ProtocolVersion#toInt (JAVA-700)
+- [bug] Handle void return types in accessors (JAVA-542)
+- [improvement] Create values() function for Insert builder using List (JAVA-225)
+- [improvement] HashMap throws an OOM Exception when logging level is set to TRACE (JAVA-713)
+- [bug] Support bind marker in QueryBuilder DELETE's list index (JAVA-679)
+- [improvement] Expose KEYS and FULL indexing options in IndexMetadata (JAVA-732)
+- [improvement] Allow @Enumerated in Accessor method parameters (JAVA-589)
+- [improvement] Allow access to table metadata from Mapper (JAVA-554)
+- [improvement] Provide a way to map computed fields (JAVA-661)
+- [improvement] Ignore missing columns in mapper (JAVA-824)
+- [bug] Preserve default timestamp for retries and speculative executions (JAVA-724)
+- [improvement] Use same pool implementation for protocol v2 and v3
+  (JAVA-738).
+- [improvement] Support CONTAINS / CONTAINS KEY in QueryBuilder (JAVA-677)
+- [improvement] Add USING options in mapper for delete and save
+  operations (JAVA-477/JAVA-540)
+- [improvement] Add mapper option to configure whether to save null fields (JAVA-473)
+
+Merged from 2.0 branch:
+
+- [bug] DowngradingConsistencyRetryPolicy ignores write timeouts (JAVA-737)
+- [bug] Forbid bind marker in QueryBuilder add/append/prepend (JAVA-736)
+- [bug] Prevent QueryBuilder.quote() from applying duplicate double quotes (JAVA-712)
+- [bug] Prevent QueryBuilder from trying to serialize raw string (JAVA-688)
+- [bug] Support bind marker in QueryBuilder DELETE's list index (JAVA-679)
+- [improvement] Improve QueryBuilder API for SELECT DISTINCT (JAVA-475)
+- [improvement] Create values() function for Insert builder using List (JAVA-225)
+- [improvement] Warn when ReplicationStrategy encounters invalid
+  replication factors (JAVA-702)
+- [improvement] Add PoolingOptions method to set both core and max
+  connections (JAVA-662).
+- [improvement] Do not include epoll JAR in binary distribution (JAVA-766)
+- [improvement] Optimize internal copies of Request objects (JAVA-726)
+- [bug] Preserve tracing across retries (JAVA-815)
+- [improvement] New RetryDecision.tryNextHost() (JAVA-709)
+- [bug] Handle function calls and raw strings as non-idempotent in QueryBuilder (JAVA-733)
+
+
+### 2.2.0-rc1
+
+- [new feature] Protocol V4 enum support (JAVA-783)
+- [new feature] Use PK columns in protocol v4 PREPARED response (JAVA-776)
+- [new feature] Distinguish NULL and UNSET values (JAVA-777)
+- [new feature] Add k/v payload for 3rd party usage (JAVA-779)
+- [new feature] Expose server-side warnings on ExecutionInfo (JAVA-780)
+- [new feature] Expose new read/write failure exceptions (JAVA-749)
+- [new feature] Expose function and aggregate metadata (JAVA-747)
+- [new feature] Add new client exception for CQL function failure (JAVA-778)
+- [improvement] Expose ProtocolVersion#toInt (JAVA-700)
+- [new feature] Support new C* 2.2 CQL date and time types (JAVA-404)
+
+Merged from 2.1 branch:
+
+- [improvement] Unify "Target" enum for schema elements (JAVA-782)
+
+
+### 2.1.7.1
+
+- [bug] Special case check for 'null' string in index_options column (JAVA-834)
+- [improvement] Allow accessor methods with less parameters in case
+  named bind markers are repeated (JAVA-835)
+
+
+### 2.1.7
+
+- [improvement] Improve QueryBuilder API for SELECT DISTINCT (JAVA-475)
+- [improvement] Make NativeColumnType a top-level class (JAVA-715)
+- [improvement] Unify "Target" enum for schema elements (JAVA-782)
+- [improvement] Expose ProtocolVersion#toInt (JAVA-700)
+- [bug] Handle void return types in accessors (JAVA-542)
+- [improvement] Create values() function for Insert builder using List (JAVA-225)
+- [improvement] HashMap throws an OOM Exception when logging level is set to TRACE (JAVA-713)
+- [bug] Support bind marker in QueryBuilder DELETE's list index (JAVA-679)
+- [improvement] Expose KEYS and FULL indexing options in IndexMetadata (JAVA-732)
+- [improvement] Allow @Enumerated in Accessor method parameters (JAVA-589)
+- [improvement] Allow access to table metadata from Mapper (JAVA-554)
+- [improvement] Provide a way to map computed fields (JAVA-661)
+- [improvement] Ignore missing columns in mapper (JAVA-824)
+- [bug] Preserve default timestamp for retries and speculative executions (JAVA-724)
+- [improvement] Use same pool implementation for protocol v2 and v3
+  (JAVA-738).
+- [improvement] Support CONTAINS / CONTAINS KEY in QueryBuilder (JAVA-677)
+- [improvement] Add USING options in mapper for delete and save
+  operations (JAVA-477/JAVA-540)
+- [improvement] Add mapper option to configure whether to save null fields (JAVA-473)
+
+Merged from 2.0 branch:
+
+- [bug] DowngradingConsistencyRetryPolicy ignores write timeouts (JAVA-737)
+- [bug] Forbid bind marker in QueryBuilder add/append/prepend (JAVA-736)
+- [bug] Prevent QueryBuilder.quote() from applying duplicate double quotes (JAVA-712)
+- [bug] Prevent QueryBuilder from trying to serialize raw string (JAVA-688)
+- [bug] Support bind marker in QueryBuilder DELETE's list index (JAVA-679)
+- [improvement] Improve QueryBuilder API for SELECT DISTINCT (JAVA-475)
+- [improvement] Create values() function for Insert builder using List (JAVA-225)
+- [improvement] Warn when ReplicationStrategy encounters invalid
+  replication factors (JAVA-702)
+- [improvement] Add PoolingOptions method to set both core and max
+  connections (JAVA-662).
+- [improvement] Do not include epoll JAR in binary distribution (JAVA-766)
+- [improvement] Optimize internal copies of Request objects (JAVA-726)
+- [bug] Preserve tracing across retries (JAVA-815)
+- [improvement] New RetryDecision.tryNextHost() (JAVA-709)
+- [bug] Handle function calls and raw strings as non-idempotent in QueryBuilder (JAVA-733)
+
+
+### 2.1.6
+
+Merged from 2.0 branch:
+
+- [new feature] Add getObject to BoundStatement and Row (JAVA-584)
+- [improvement] Improve connection pool resizing algorithm (JAVA-419)
+- [bug] Fix race condition between pool expansion and shutdown (JAVA-599)
+- [improvement] Upgrade Netty to 4.0.27 (JAVA-622)
+- [improvement] Coalesce frames before flushing them to the connection
+  (JAVA-562)
+- [improvement] Rename threads to indicate that they are for the driver
+  (JAVA-583)
+- [new feature] Expose paging state (JAVA-550)
+- [new feature] Slow Query Logger (JAVA-646)
+- [improvement] Exclude some errors from measurements in LatencyAwarePolicy
+  (JAVA-698)
+- [bug] Fix issue when executing a PreparedStatement from another cluster
+  (JAVA-641)
+- [improvement] Log keyspace xxx does not exist at WARN level (JAVA-534)
+- [improvement] Allow Cluster subclasses to delegate to another instance
+  (JAVA-619)
+- [new feature] Expose an API to check for schema agreement after a
+  schema-altering statement (JAVA-669)
+- [improvement] Make connection and pool creation fully async (JAVA-692)
+- [improvement] Optimize connection use after reconnection (JAVA-505)
+- [improvement] Remove "suspected" mechanism (JAVA-617)
+- [improvement] Don't mark connection defunct on client timeout (reverts
+  JAVA-425)
+- [new feature] Speculative query executions (JAVA-561)
+- [bug] Release connection before completing the ResultSetFuture (JAVA-666)
+- [new feature BETA] Percentile-based variant of query logger and speculative
+  executions (JAVA-723)
+- [bug] Fix buffer leaks when compression is enabled (JAVA-734).
+- [improvement] Use Netty's pooled ByteBufAllocator by default (JAVA-756)
+- [improvement] Expose "unsafe" paging state API (JAVA-759)
+- [bug] Prevent race during pool initialization (JAVA-768)
+
+
+### 2.1.5
+
+- [bug] Authorize Null parameter in Accessor method (JAVA-575)
+- [improvement] Support C* 2.1.3's nested collections (JAVA-570)
+- [bug] Fix checks on mapped collection types (JAVA-612)
+- [bug] Fix QueryBuilder.putAll() when the collection contains UDTs (JAVA-672)
+
+Merged from 2.0 branch:
+
+- [new feature] Add AddressTranslater for EC2 multi-region deployment (JAVA-518)
+- [improvement] Add connection heartbeat (JAVA-533)
+- [improvement] Reduce level of logs on missing rpc_address (JAVA-568)
+- [improvement] Expose node token and range information (JAVA-312, JAVA-681)
+- [bug] Fix cluster name mismatch check at startup (JAVA-595)
+- [bug] Fix guava dependency when using OSGI (JAVA-620)
+- [bug] Fix handling of DROP events when ks name is case-sensitive (JAVA-678)
+- [improvement] Use List<?> instead of List<Object> in QueryBuilder API
+  (JAVA-631)
+- [improvement] Exclude Netty POM from META-INF in shaded JAR (JAVA-654)
+- [bug] Quote single quotes contained in table comments in asCQLQuery method
+  (JAVA-655)
+- [bug] Empty TokenRange returned in a one token cluster (JAVA-684)
+- [improvement] Expose TokenRange#contains (JAVA-687)
+- [bug] Prevent race between cancellation and query completion (JAVA-614)
+- [bug] Prevent cancel and timeout from cancelling unrelated ResponseHandler if
+  streamId was already released and reused (JAVA-632).
+- [bug] Fix issue when newly opened pool fails before we could mark the node UP
+  (JAVA-642)
+- [bug] Fix unwanted LBP notifications when a contact host is down (JAVA-613)
+- [bug] Fix edge cases where a connection was released twice (JAVA-651).
+- [bug] Fix edge cases in query cancellation (JAVA-653).
+
+
+### 2.1.4
+
+Merged from 2.0 branch:
+
+- [improvement] Shade Netty dependency (JAVA-538)
+- [improvement] Target schema refreshes more precisely (JAVA-543)
+- [bug] Don't check rpc_address for control host (JAVA-546)
+- [improvement] Improve message of NoHostAvailableException (JAVA-409)
+- [bug] Rework connection reaper to avoid deadlock (JAVA-556)
+- [bug] Avoid deadlock when multiple connections to the same host get write
+  errors (JAVA-557)
+- [improvement] Make shuffle=true the default for TokenAwarePolicy (JAVA-504)
+- [bug] Fix bug when SUSPECT reconnection succeeds, but one of the pooled
+  connections fails while bringing the node back up (JAVA-577)
+- [bug] Prevent faulty control connection from ignoring reconnecting hosts
+  (JAVA-587)
+- temporarily revert "Add idle timeout to the connection pool" (JAVA-419)
+- [bug] Ensure updateCreatedPools does not add pools for suspected hosts
+  (JAVA-593)
+- [bug] Ensure state change notifications for a given host are handled serially
+  (JAVA-594)
+- [bug] Ensure control connection reconnects when control host is removed
+  (JAVA-597)
+
+
+### 2.1.3
+
+- [bug] Ignore static fields in mapper (JAVA-510)
+- [bug] Fix UDT parsing at init when using the default protocol version (JAVA-509)
+- [bug] Fix toString, equals and hashCode on accessor proxies (JAVA-495)
+- [bug] Allow empty name on Column and Field annotations (JAVA-528)
+
+Merged from 2.0 branch:
+
+- [bug] Ensure control connection does not trigger concurrent reconnects (JAVA-497)
+- [improvement] Keep trying to reconnect on authentication errors (JAVA-472)
+- [improvement] Expose close method on load balancing policy (JAVA-463)
+- [improvement] Allow load balancing policy to trigger refresh for a single host (JAVA-459)
+- [bug] Expose an API to cancel reconnection attempts (JAVA-493)
+- [bug] Fix NPE when a connection fails during pool construction (JAVA-503)
+- [improvement] Log datacenter name in DCAware policy's init when it is explicitly provided
+  (JAVA-423)
+- [improvement] Shuffle the replicas in TokenAwarePolicy.newQueryPlan (JAVA-504)
+- [improvement] Make schema agreement wait tuneable (JAVA-507)
+- [improvement] Document how to inject the driver metrics into another registry (JAVA-494)
+- [improvement] Add idle timeout to the connection pool (JAVA-419)
+- [bug] LatencyAwarePolicy does not shutdown executor on invocation of close (JAVA-516)
+- [improvement] Throw an exception when DCAwareRoundRobinPolicy is built with
+  an explicit but null or empty local datacenter (JAVA-451).
+- [bug] Fix check for local contact points in DCAware policy's init (JAVA-511)
+- [improvement] Make timeout on saturated pool customizable (JAVA-457)
+- [improvement] Downgrade Guava to 14.0.1 (JAVA-521)
+- [bug] Fix token awareness for case-sensitive keyspaces and tables (JAVA-526)
+- [bug] Check maximum number of values passed to SimpleStatement (JAVA-515)
+- [improvement] Expose the driver version through the API (JAVA-532)
+- [improvement] Optimize session initialization when some hosts are not
+  responsive (JAVA-522)
+
+
+### 2.1.2
+
+- [improvement] Support for native protocol v3 (JAVA-361, JAVA-364, JAVA-467)
+- [bug] Fix UDT fields of type inet in QueryBuilder (JAVA-454)
+- [bug] Exclude transient fields from Frozen checks (JAVA-455)
+- [bug] Fix handling of null collections in mapper (JAVA-453)
+- [improvement] Make implicit column names case-insensitive in mapper (JAVA-452)
+- [bug] Fix named bind markers in QueryBuilder (JAVA-433)
+- [bug] Fix handling of BigInteger in object mapper (JAVA-458)
+- [bug] Ignore synthetic fields in mapper (JAVA-465)
+- [improvement] Throw an exception when DCAwareRoundRobinPolicy is built with
+  an explicit but null or empty local datacenter (JAVA-451)
+- [improvement] Add backwards-compatible DataType.serialize methods (JAVA-469)
+- [bug] Handle null enum fields in object mapper (JAVA-487)
+- [bug] Handle null UDT fields in object mapper (JAVA-499)
+
+Merged from 2.0 branch:
+
+- [bug] Handle null pool in PooledConnection.release (JAVA-449)
+- [improvement] Defunct connection on request timeout (JAVA-425)
+- [improvement] Try next host when we get a SERVER_ERROR (JAVA-426)
+- [bug] Handle race between query timeout and completion (JAVA-449, JAVA-460, JAVA-471)
+- [bug] Fix DCAwareRoundRobinPolicy datacenter auto-discovery (JAVA-496)
+
+
+### 2.1.1
+
+- [new] Support for new "frozen" keyword (JAVA-441)
+
+Merged from 2.0 branch:
+
+- [bug] Check cluster name when connecting to a new node (JAVA-397)
+- [bug] Add missing CAS delete support in QueryBuilder (JAVA-326)
+- [bug] Add collection and data length checks during serialization (JAVA-363)
+- [improvement] Surface number of retries in metrics (JAVA-329)
+- [bug] Do not use a host when no rpc_address found for it (JAVA-428)
+- [improvement] Add ResultSet.wasApplied() for conditional queries (JAVA-358)
+- [bug] Fix negative HostConnectionPool open count (JAVA-349)
+- [improvement] Log more connection details at trace and debug levels (JAVA-436)
+- [bug] Fix cluster shutdown (JAVA-445)
+
+
+### 2.1.0
+
+- [bug] ClusteringColumn annotation not working with specified ordering (JAVA-408)
+- [improvement] Fail BoundStatement if null values are not set explicitly (JAVA-410)
+- [bug] Handle UDT and tuples in BuiltStatement.toString (JAVA-416)
+
+Merged from 2.0 branch:
+
+- [bug] Release connections on ResultSetFuture#cancel (JAVA-407)
+- [bug] Fix handling of SimpleStatement with values in query builder
+  batches (JAVA-393)
+- [bug] Ensure pool is properly closed in onDown (JAVA-417)
+- [bug] Fix tokenMap initialization at startup (JAVA-415)
+- [bug] Avoid deadlock on close (JAVA-418)
+
+
+### 2.1.0-rc1
+
+Merged from 2.0 branch:
+
+- [bug] Ensure defunct connections are completely closed (JAVA-394)
+- [bug] Fix memory and resource leak on closed Sessions (JAVA-342, JAVA-390)
+
+
+### 2.1.0-beta1
+
+- [new] Support for User Defined Types and tuples
+- [new] Simple object mapper
+
+Merged from 2.0 branch: everything up to 2.0.3 (included), and the following.
+
+- [improvement] Better handling of dead connections (JAVA-204)
+- [bug] Fix potential NPE in ControlConnection (JAVA-373)
+- [bug] Throws NPE when passed null for a contact point (JAVA-291)
+- [bug] Avoid LoadBalancingPolicy onDown+onUp at startup (JAVA-315)
+- [bug] Avoid classloader leak in Tomcat (JAVA-343)
+- [bug] Avoid deadlock in onAdd/onUp (JAVA-387)
+- [bug] Make metadata parsing more lenient (JAVA-377, JAVA-391)
+
+
+### 2.0.11
+
+- [improvement] Log streamid at the trace level on sending request and receiving response (JAVA-718)
+- [bug] Fix SpeculativeExecutionPolicy.init() and close() are never called (JAVA-796)
+- [improvement] Suppress unnecessary warning at shutdown (JAVA-710)
+- [improvement] Allow DNS name with multiple A-records as contact point (#340)
+- [bug] Allow tracing across multiple result pages (JAVA-794)
+- [bug] DowngradingConsistencyRetryPolicy ignores write timeouts (JAVA-737)
+- [bug] Forbid bind marker in QueryBuilder add/append/prepend (JAVA-736)
+- [bug] Prevent QueryBuilder.quote() from applying duplicate double quotes (JAVA-712)
+- [bug] Prevent QueryBuilder from trying to serialize raw string (JAVA-688)
+- [bug] Support bind marker in QueryBuilder DELETE's list index (JAVA-679)
+- [improvement] Improve QueryBuilder API for SELECT DISTINCT (JAVA-475)
+- [improvement] Create values() function for Insert builder using List (JAVA-225)
+- [improvement] Warn when ReplicationStrategy encounters invalid
+  replication factors (JAVA-702)
+- [improvement] Add PoolingOptions method to set both core and max
+  connections (JAVA-662).
+- [improvement] Do not include epoll JAR in binary distribution (JAVA-766)
+- [improvement] Optimize internal copies of Request objects (JAVA-726)
+- [bug] Preserve tracing across retries (JAVA-815)
+- [improvement] New RetryDecision.tryNextHost() (JAVA-709)
+- [bug] Handle function calls and raw strings as non-idempotent in QueryBuilder (JAVA-733)
+- [improvement] Provide API to retrieve values of a Parameterized SimpleStatement (JAVA-765)
+- [improvement] implement UPDATE ... IF EXISTS in QueryBuilder (JAVA-827)
+- [improvement] Randomize contact points list to prevent hotspots (JAVA-618)
+- [improvement] Surface the coordinator used on query failure (JAVA-720)
+- [bug] Handle contact points removed during init (JAVA-792)
+- [improvement] Allow PlainTextAuthProvider to change its credentials at runtime (JAVA-719)
+- [new feature] Make it possible to register for SchemaChange Events (JAVA-151)
+- [improvement] Downgrade "Asked to rebuild table" log from ERROR to INFO level (JAVA-861)
+- [improvement] Provide an option to prepare statements only on one node (JAVA-797)
+- [improvement] Provide an option to not re-prepare all statements in onUp (JAVA-658)
+- [improvement] Customizable creation of netty timer (JAVA-853)
+- [bug] Avoid quadratic ring processing with invalid replication factors (JAVA-859)
+- [improvement] Debounce control connection queries (JAVA-657)
+- [bug] LoadBalancingPolicy.distance() called before init() (JAVA-784)
+- [new feature] Make driver-side metadata optional (JAVA-828)
+- [improvement] Allow hosts to remain partially up (JAVA-544)
+- [improvement] Remove internal blocking calls and expose async session
+  creation (JAVA-821, JAVA-822)
+- [improvement] Use parallel calls when re-preparing statement on other
+  hosts (JAVA-725)
+- [bug] Don't use connection timeout for unrelated internal queries (JAVA-629)
+- [bug] Fix NPE in speculative executions when metrics disabled
+  (JAVA-892)
+
 Merged from 2.0.10_fixes branch:
 
 - [improvement] Use Netty's pooled ByteBufAllocator by default (JAVA-756)
