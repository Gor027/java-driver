--- conflicted
+++ resolved
@@ -25,11 +25,7 @@
   <modelVersion>4.0.0</modelVersion>
   <groupId>com.scylladb</groupId>
   <artifactId>java-driver-parent</artifactId>
-<<<<<<< HEAD
-  <version>4.13.0.1-SNAPSHOT</version>
-=======
-  <version>4.14.1</version>
->>>>>>> 33154cfb
+  <version>4.14.1.0-SNAPSHOT</version>
   <packaging>pom</packaging>
   <name>Java Driver for Scylla and Apache Cassandra</name>
   <description>A driver for Scylla and Apache Cassandra(R) 2.1+ that works exclusively with the Cassandra Query Language version 3 (CQL3) and Cassandra's native protocol versions 3 and above.</description>
@@ -528,7 +524,7 @@
         </plugin>
         <plugin>
           <artifactId>maven-deploy-plugin</artifactId>
-          <version>2.7</version>
+          <version>2.8.2</version>
           <executions>
             <execution>
               <id>default-deploy</id>
@@ -968,17 +964,10 @@
     </license>
   </licenses>
   <scm>
-<<<<<<< HEAD
     <connection>scm:git:https://github.com/scylladb/java-driver</connection>
     <developerConnection>scm:git:https://github.com/scylladb/java-driver</developerConnection>
     <url>https://github.com/scylladb/java-driver</url>
     <tag>HEAD</tag>
-=======
-    <connection>scm:git:git@github.com:datastax/java-driver.git</connection>
-    <developerConnection>scm:git:git@github.com:datastax/java-driver.git</developerConnection>
-    <url>https://github.com/datastax/java-driver</url>
-    <tag>4.14.1</tag>
->>>>>>> 33154cfb
   </scm>
   <developers>
     <developer>
