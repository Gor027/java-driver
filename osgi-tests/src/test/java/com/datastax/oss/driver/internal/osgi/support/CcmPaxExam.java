--- conflicted
+++ resolved
@@ -17,22 +17,14 @@
  */
 package com.datastax.oss.driver.internal.osgi.support;
 
-<<<<<<< HEAD
 import static com.datastax.oss.driver.internal.osgi.support.CcmStagedReactor.CCM_BRIDGE;
 
 import com.datastax.oss.driver.api.core.Version;
-import com.datastax.oss.driver.api.testinfra.CassandraRequirement;
-import com.datastax.oss.driver.api.testinfra.DseRequirement;
 import com.datastax.oss.driver.api.testinfra.ScyllaRequirement;
 import com.datastax.oss.driver.api.testinfra.ccm.CcmBridge;
-import com.datastax.oss.driver.api.testinfra.requirement.BackendType;
-import com.datastax.oss.driver.api.testinfra.requirement.VersionRequirement;
-import java.util.Collection;
+import com.datastax.oss.driver.api.testinfra.requirement.BackendRequirementRule;
 import java.util.Objects;
 import java.util.Optional;
-=======
-import com.datastax.oss.driver.api.testinfra.requirement.BackendRequirementRule;
->>>>>>> 105d378f
 import org.junit.AssumptionViolatedException;
 import org.junit.runner.Description;
 import org.junit.runner.notification.Failure;
@@ -49,73 +41,6 @@
   @Override
   public void run(RunNotifier notifier) {
     Description description = getDescription();
-<<<<<<< HEAD
-    BackendType backend =
-        CCM_BRIDGE.getDseVersion().isPresent() ? BackendType.DSE : BackendType.CASSANDRA;
-    Version version = CCM_BRIDGE.getDseVersion().orElseGet(CCM_BRIDGE::getCassandraVersion);
-
-    Collection<VersionRequirement> requirements =
-        VersionRequirement.fromAnnotations(getDescription());
-    if (!VersionRequirement.meetsAny(requirements, backend, version)) {
-=======
-    if (BackendRequirementRule.meetsDescriptionRequirements(description)) {
-      super.run(notifier);
-    } else {
->>>>>>> 105d378f
-      // requirements not met, throw reasoning assumption to skip test
-      AssumptionViolatedException e =
-          new AssumptionViolatedException(BackendRequirementRule.buildReasonString(description));
-      notifier.fireTestAssumptionFailed(new Failure(description, e));
-    }
-
-    // Legacy skipping:
-    // TODO: use VersionRequirement
-
-    CassandraRequirement cassandraRequirement =
-        description.getAnnotation(CassandraRequirement.class);
-    if (cassandraRequirement != null) {
-      if (!cassandraRequirement.min().isEmpty()) {
-        Version minVersion = Objects.requireNonNull(Version.parse(cassandraRequirement.min()));
-        if (minVersion.compareTo(CCM_BRIDGE.getCassandraVersion()) > 0) {
-          fireRequirementsNotMet(notifier, description, cassandraRequirement.min(), false, false);
-          return;
-        }
-      }
-      if (!cassandraRequirement.max().isEmpty()) {
-        Version maxVersion = Objects.requireNonNull(Version.parse(cassandraRequirement.max()));
-        if (maxVersion.compareTo(CCM_BRIDGE.getCassandraVersion()) <= 0) {
-          fireRequirementsNotMet(notifier, description, cassandraRequirement.max(), true, false);
-          return;
-        }
-      }
-    }
-    DseRequirement dseRequirement = description.getAnnotation(DseRequirement.class);
-    if (dseRequirement != null) {
-      Optional<Version> dseVersionOption = CCM_BRIDGE.getDseVersion();
-      if (!dseVersionOption.isPresent()) {
-        notifier.fireTestAssumptionFailed(
-            new Failure(
-                description,
-                new AssumptionViolatedException("Test Requires DSE but C* is configured.")));
-        return;
-      } else {
-        Version dseVersion = dseVersionOption.get();
-        if (!dseRequirement.min().isEmpty()) {
-          Version minVersion = Objects.requireNonNull(Version.parse(dseRequirement.min()));
-          if (minVersion.compareTo(dseVersion) > 0) {
-            fireRequirementsNotMet(notifier, description, dseRequirement.min(), false, true);
-            return;
-          }
-        }
-        if (!dseRequirement.max().isEmpty()) {
-          Version maxVersion = Objects.requireNonNull(Version.parse(dseRequirement.max()));
-          if (maxVersion.compareTo(dseVersion) <= 0) {
-            fireRequirementsNotMet(notifier, description, dseRequirement.min(), true, true);
-            return;
-          }
-        }
-      }
-    }
     ScyllaRequirement scyllaRequirement = description.getAnnotation(ScyllaRequirement.class);
     if (scyllaRequirement != null) {
       Optional<Version> scyllaVersionOption = CCM_BRIDGE.getScyllaVersion();
@@ -163,7 +88,15 @@
         }
       }
     }
-    super.run(notifier);
+
+    if (BackendRequirementRule.meetsDescriptionRequirements(description)) {
+      super.run(notifier);
+    } else {
+      // requirements not met, throw reasoning assumption to skip test
+      AssumptionViolatedException e =
+          new AssumptionViolatedException(BackendRequirementRule.buildReasonString(description));
+      notifier.fireTestAssumptionFailed(new Failure(description, e));
+    }
   }
 
   private void fireRequirementsNotMet(
