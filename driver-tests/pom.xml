--- conflicted
+++ resolved
@@ -24,15 +24,9 @@
     <modelVersion>4.0.0</modelVersion>
 
     <parent>
-<<<<<<< HEAD
         <groupId>com.scylladb</groupId>
         <artifactId>scylla-driver-parent</artifactId>
-        <version>3.11.0.2-SNAPSHOT</version>
-=======
-        <groupId>com.datastax.cassandra</groupId>
-        <artifactId>cassandra-driver-parent</artifactId>
-        <version>3.11.2-SNAPSHOT</version>
->>>>>>> 20a21053
+        <version>3.11.2.0-SNAPSHOT</version>
     </parent>
 
     <artifactId>scylla-driver-tests-parent</artifactId>
