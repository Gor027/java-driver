<!--

    Copyright DataStax, Inc.

    Licensed under the Apache License, Version 2.0 (the "License");
    you may not use this file except in compliance with the License.
    You may obtain a copy of the License at

    http://www.apache.org/licenses/LICENSE-2.0

    Unless required by applicable law or agreed to in writing, software
    distributed under the License is distributed on an "AS IS" BASIS,
    WITHOUT WARRANTIES OR CONDITIONS OF ANY KIND, either express or implied.
    See the License for the specific language governing permissions and
    limitations under the License.

-->
<!--
    Copyright (C) 2021 ScyllaDB
    Modified by ScyllaDB
-->
<project xmlns="http://maven.apache.org/POM/4.0.0" xmlns:xsi="http://www.w3.org/2001/XMLSchema-instance" xsi:schemaLocation="http://maven.apache.org/POM/4.0.0 http://maven.apache.org/maven-v4_0_0.xsd">

    <modelVersion>4.0.0</modelVersion>

    <parent>
        <groupId>com.scylladb</groupId>
        <artifactId>scylla-driver-tests-parent</artifactId>
        <version>3.11.4.1-SNAPSHOT</version>
    </parent>

<<<<<<< HEAD
    <artifactId>scylla-driver-tests-osgi</artifactId>
    <name>Java Driver for Scylla and Apache Cassandra Tests - OSGi</name>
    <description>A test for the Java Driver in an OSGi container.</description>

    <dependencies>

        <dependency>
            <groupId>com.scylladb</groupId>
            <artifactId>scylla-driver-core</artifactId>
            <exclusions>
                <exclusion>
                    <groupId>com.github.jnr</groupId>
                    <artifactId>jnr-ffi</artifactId>
                </exclusion>
                <exclusion>
                    <groupId>com.github.jnr</groupId>
                    <artifactId>jnr-posix</artifactId>
                </exclusion>
            </exclusions>
        </dependency>
=======
    <packaging>pom</packaging>
    <artifactId>cassandra-driver-tests-osgi</artifactId>
    <name>DataStax Java Driver for Apache Cassandra Tests - OSGi</name>
    <description>A test for the DataStax Java Driver in an OSGi container.</description>

    <modules>
        <module>common</module>
        <module>shaded</module>
        <module>unshaded</module>
    </modules>
>>>>>>> 7fd265f8

    <dependencies>
        <dependency>
            <groupId>com.scylladb</groupId>
            <artifactId>scylla-driver-mapping</artifactId>
        </dependency>

        <dependency>
            <groupId>com.scylladb</groupId>
            <artifactId>scylla-driver-extras</artifactId>
        </dependency>

        <dependency>
            <groupId>org.apache.felix</groupId>
            <artifactId>org.apache.felix.framework</artifactId>
        </dependency>

        <dependency>
            <groupId>com.google.guava</groupId>
            <artifactId>guava</artifactId>
        </dependency>

        <dependency>
            <groupId>org.slf4j</groupId>
            <artifactId>slf4j-api</artifactId>
        </dependency>

        <dependency>
            <groupId>com.scylladb</groupId>
            <artifactId>scylla-driver-core</artifactId>
            <type>test-jar</type>
            <scope>test</scope>
        </dependency>

        <dependency>
            <groupId>org.ops4j.pax.exam</groupId>
            <artifactId>pax-exam</artifactId>
            <scope>test</scope>
        </dependency>

        <dependency>
            <groupId>org.ops4j.pax.exam</groupId>
            <artifactId>pax-exam-testng</artifactId>
            <scope>test</scope>
        </dependency>

        <dependency>
            <groupId>org.ops4j.pax.exam</groupId>
            <artifactId>pax-exam-container-forked</artifactId>
            <scope>test</scope>
        </dependency>

        <dependency>
            <groupId>org.ops4j.pax.exam</groupId>
            <artifactId>pax-exam-link-mvn</artifactId>
            <scope>test</scope>
        </dependency>

        <dependency>
            <groupId>org.ops4j.pax.url</groupId>
            <artifactId>pax-url-reference</artifactId>
            <scope>test</scope>
        </dependency>

        <dependency>
            <groupId>javax.transaction</groupId>
            <artifactId>jta</artifactId>
            <scope>test</scope>
        </dependency>

        <dependency>
            <groupId>javax.inject</groupId>
            <artifactId>javax.inject</artifactId>
            <scope>test</scope>
        </dependency>

        <dependency>
            <groupId>org.testng</groupId>
            <artifactId>testng</artifactId>
            <scope>test</scope>
        </dependency>

        <dependency>
            <groupId>org.apache.commons</groupId>
            <artifactId>commons-exec</artifactId>
            <scope>test</scope>
        </dependency>

        <dependency>
            <groupId>ch.qos.logback</groupId>
            <artifactId>logback-classic</artifactId>
        </dependency>

    </dependencies>

    <build>

        <plugins>

            <!--
            this project has no unit tests;
            this plugin is declared just so that Maven properties
            get automatically passed to tests run with IntelliJ
            -->
            <plugin>
                <artifactId>maven-surefire-plugin</artifactId>
                <configuration>
                    <skip>true</skip>
                </configuration>
            </plugin>

            <plugin>
                <artifactId>maven-failsafe-plugin</artifactId>
                <configuration>
                    <skip>true</skip>
                    <systemPropertyVariables>
                        <cassandra.version>${cassandra.version}</cassandra.version>
                        <!-- pull in declared version properties, this ensures we test with the same versions used by the driver -->
                        <guava.version>${guava.version}</guava.version>
                        <lz4.version>${lz4.version}</lz4.version>
                        <snappy.version>${snappy.version}</snappy.version>
                        <hdr.version>${hdr.version}</hdr.version>
                        <netty.version>${netty.version}</netty.version>
                        <slf4j.version>${slf4j.version}</slf4j.version>
                        <logback.version>${logback.version}</logback.version>
                        <metrics.version>${metrics.version}</metrics.version>
                        <testng.version>${testng.version}</testng.version>
                        <jsr353-api.version>${jsr353-api.version}</jsr353-api.version>
                        <jackson.version>${jackson.version}</jackson.version>
                        <jackson-databind.version>${jackson-databind.version}</jackson-databind.version>
                        <ipprefix>${ipprefix}</ipprefix>
                        <org.ops4j.pax.url.mvn.useFallbackRepositories>false</org.ops4j.pax.url.mvn.useFallbackRepositories>
                        <!-- repo1.maven.org requires https but the old version of pax-exam we use hard-codes http -->
                        <org.ops4j.pax.url.mvn.repositories>https://repo1.maven.org/maven2@id=central</org.ops4j.pax.url.mvn.repositories>
                    </systemPropertyVariables>
                </configuration>
            </plugin>

            <plugin>
                <groupId>org.codehaus.mojo</groupId>
                <artifactId>animal-sniffer-maven-plugin</artifactId>
                <configuration>
                    <skip>true</skip>
                </configuration>
            </plugin>

        </plugins>

    </build>

</project>
<|MERGE_RESOLUTION|>--- conflicted
+++ resolved
@@ -26,42 +26,19 @@
     <parent>
         <groupId>com.scylladb</groupId>
         <artifactId>scylla-driver-tests-parent</artifactId>
-        <version>3.11.4.1-SNAPSHOT</version>
+        <version>3.11.5.0-SNAPSHOT</version>
     </parent>
 
-<<<<<<< HEAD
+    <packaging>pom</packaging>
     <artifactId>scylla-driver-tests-osgi</artifactId>
     <name>Java Driver for Scylla and Apache Cassandra Tests - OSGi</name>
     <description>A test for the Java Driver in an OSGi container.</description>
-
-    <dependencies>
-
-        <dependency>
-            <groupId>com.scylladb</groupId>
-            <artifactId>scylla-driver-core</artifactId>
-            <exclusions>
-                <exclusion>
-                    <groupId>com.github.jnr</groupId>
-                    <artifactId>jnr-ffi</artifactId>
-                </exclusion>
-                <exclusion>
-                    <groupId>com.github.jnr</groupId>
-                    <artifactId>jnr-posix</artifactId>
-                </exclusion>
-            </exclusions>
-        </dependency>
-=======
-    <packaging>pom</packaging>
-    <artifactId>cassandra-driver-tests-osgi</artifactId>
-    <name>DataStax Java Driver for Apache Cassandra Tests - OSGi</name>
-    <description>A test for the DataStax Java Driver in an OSGi container.</description>
 
     <modules>
         <module>common</module>
         <module>shaded</module>
         <module>unshaded</module>
     </modules>
->>>>>>> 7fd265f8
 
     <dependencies>
         <dependency>
