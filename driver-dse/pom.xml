--- conflicted
+++ resolved
@@ -41,18 +41,6 @@
         <artifactId>maven-bundle-plugin</artifactId>
         <extensions>true</extensions>
         <version>2.4.0</version>
-<<<<<<< HEAD
-        <executions>
-          <execution>
-            <id>bundle-manifest</id>
-            <phase>process-classes</phase>
-            <goals>
-              <goal>manifest</goal>
-            </goals>
-          </execution>
-        </executions>
-=======
->>>>>>> cb8c57d8
         <configuration>
           <instructions>
             <Bundle-SymbolicName>com.datastax.driver.dse</Bundle-SymbolicName>
